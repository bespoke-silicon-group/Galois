/** Galois IO routines -*- C++ -*-
 * @file
 * @section License
 *
 * Galois, a framework to exploit amorphous data-parallelism in irregular
 * programs.
 *
 * Copyright (C) 2012, The University of Texas at Austin. All rights reserved.
 * UNIVERSITY EXPRESSLY DISCLAIMS ANY AND ALL WARRANTIES CONCERNING THIS
 * SOFTWARE AND DOCUMENTATION, INCLUDING ANY WARRANTIES OF MERCHANTABILITY,
 * FITNESS FOR ANY PARTICULAR PURPOSE, NON-INFRINGEMENT AND WARRANTIES OF
 * PERFORMANCE, AND ANY WARRANTY THAT MIGHT OTHERWISE ARISE FROM COURSE OF
 * DEALING OR USAGE OF TRADE.  NO WARRANTY IS EITHER EXPRESS OR IMPLIED WITH
 * RESPECT TO THE USE OF THE SOFTWARE OR DOCUMENTATION. Under no circumstances
 * shall University be liable for incidental, special, indirect, direct or
 * consequential damages or loss of profits, interruption of business, or
 * related expenses which may arise from use of Software or Documentation,
 * including but not limited to those resulting from defects in Software and/or
 * Documentation, or loss or inaccuracy of data of any kind.
 *
 * @section Description
 *
 * IO support for galois.  We use this to handle output redirection,
 * and common formating issues.
 *
 * @author Andrew Lenharth <andrewl@lenharth.org>
 */
#ifndef GALOIS_RUNTIME_LL_GIO_H
#define GALOIS_RUNTIME_LL_GIO_H

#include <sstream>
#include <cerrno>

//FIXME: move to Runtime

namespace Galois {
namespace Runtime {
namespace LL {

//! Prints a string
void gPrintStr(const std::string&);
//! Prints an info string (for easy parsing)
void gInfoStr(const std::string&);
//! Prints a warning string (for easy parsing)
void gWarnStr(const std::string&);
//! Prints a debug string (for easy parsing)
void gDebugStr(const std::string&);
//! Prints an error string (for easy parsing)
void gErrorStr(const std::string&);

//! Converts a sequence of things to a string
template<typename T>
bool toString(std::ostringstream& os, const T& val) { os << val; return true; }

//! Prints a sequence of things
template<typename... Args>
void gPrint(Args... args) {
  std::ostringstream os;
  __attribute__((unused)) bool tmp[] = {toString(os, args)...};
  gPrintStr(os.str());
}

//! Prints an info string from a sequence of things
template<typename... Args>
void gInfo(Args... args) {
  std::ostringstream os;
  __attribute__((unused)) bool tmp[] = {toString(os, args)...};
  gInfoStr(os.str());
}

//! Prints a warning string from a sequence of things
template<typename... Args>
void gWarn(Args... args) {
  std::ostringstream os;
  __attribute__((unused)) bool tmp[] = {toString(os, args)...};
  gWarnStr(os.str());
}

//! Prints a debug string from a sequence of things; prints nothing if NDEBUG
//! is defined.
template<typename... Args>
void gDebug(Args... args) {
#ifndef NDEBUG
  std::ostringstream os;
  __attribute__((unused)) bool tmp[] = {toString(os, args)...};
  gDebugStr(os.str());
#endif
}

//! Prints error message
template<typename... Args>
void gError(Args... args) {
  std::ostringstream os;
  __attribute__((unused)) bool tmp[] = {toString(os, args)...};
  gErrorStr(os.str());
}

void gFlush();

#define GALOIS_SYS_ERROR(...) { Galois::Runtime::LL::gError(__FILE__, ":", __LINE__, ": ", strerror(errno), ": ", ##__VA_ARGS__); }
<<<<<<< HEAD
#define GALOIS_ERROR(...)     { Galois::Runtime::LL::gError(__FILE__, ":", __LINE__, ##__VA_ARGS__); }
#define GALOIS_SYS_DIE(...)   { Galois::Runtime::LL::gError(__FILE__, ":", __LINE__, ": ", strerror(errno), ": ", ##__VA_ARGS__); abort(); }
#define GALOIS_DIE(...)       { Galois::Runtime::LL::gError(__FILE__, ":", __LINE__, ##__VA_ARGS__); abort(); }
=======
#define GALOIS_ERROR(...)     { Galois::Runtime::LL::gError(__FILE__, ":", __LINE__, ": ", ##__VA_ARGS__); }
#define GALOIS_SYS_DIE(...)   { Galois::Runtime::LL::gError(__FILE__, ":", __LINE__, ": ", strerror(errno), ": ", ##__VA_ARGS__); abort(); }
#define GALOIS_DIE(...)       { Galois::Runtime::LL::gError(__FILE__, ":", __LINE__, ": ", ##__VA_ARGS__); abort(); }
>>>>>>> 60f7327c

}
}
} // end namespace Galois

#endif //_GIO_H<|MERGE_RESOLUTION|>--- conflicted
+++ resolved
@@ -98,15 +98,9 @@
 void gFlush();
 
 #define GALOIS_SYS_ERROR(...) { Galois::Runtime::LL::gError(__FILE__, ":", __LINE__, ": ", strerror(errno), ": ", ##__VA_ARGS__); }
-<<<<<<< HEAD
-#define GALOIS_ERROR(...)     { Galois::Runtime::LL::gError(__FILE__, ":", __LINE__, ##__VA_ARGS__); }
-#define GALOIS_SYS_DIE(...)   { Galois::Runtime::LL::gError(__FILE__, ":", __LINE__, ": ", strerror(errno), ": ", ##__VA_ARGS__); abort(); }
-#define GALOIS_DIE(...)       { Galois::Runtime::LL::gError(__FILE__, ":", __LINE__, ##__VA_ARGS__); abort(); }
-=======
 #define GALOIS_ERROR(...)     { Galois::Runtime::LL::gError(__FILE__, ":", __LINE__, ": ", ##__VA_ARGS__); }
 #define GALOIS_SYS_DIE(...)   { Galois::Runtime::LL::gError(__FILE__, ":", __LINE__, ": ", strerror(errno), ": ", ##__VA_ARGS__); abort(); }
 #define GALOIS_DIE(...)       { Galois::Runtime::LL::gError(__FILE__, ":", __LINE__, ": ", ##__VA_ARGS__); abort(); }
->>>>>>> 60f7327c
 
 }
 }
