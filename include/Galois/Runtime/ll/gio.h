/** Galois IO routines -*- C++ -*-
 * @file
 * @section License
 *
 * Galois, a framework to exploit amorphous data-parallelism in irregular
 * programs.
 *
 * Copyright (C) 2012, The University of Texas at Austin. All rights reserved.
 * UNIVERSITY EXPRESSLY DISCLAIMS ANY AND ALL WARRANTIES CONCERNING THIS
 * SOFTWARE AND DOCUMENTATION, INCLUDING ANY WARRANTIES OF MERCHANTABILITY,
 * FITNESS FOR ANY PARTICULAR PURPOSE, NON-INFRINGEMENT AND WARRANTIES OF
 * PERFORMANCE, AND ANY WARRANTY THAT MIGHT OTHERWISE ARISE FROM COURSE OF
 * DEALING OR USAGE OF TRADE.  NO WARRANTY IS EITHER EXPRESS OR IMPLIED WITH
 * RESPECT TO THE USE OF THE SOFTWARE OR DOCUMENTATION. Under no circumstances
 * shall University be liable for incidental, special, indirect, direct or
 * consequential damages or loss of profits, interruption of business, or
 * related expenses which may arise from use of Software or Documentation,
 * including but not limited to those resulting from defects in Software and/or
 * Documentation, or loss or inaccuracy of data of any kind.
 *
 * @section Description
 *
 * IO support for galois.  We use this to handle output redirection,
 * and common formating issues.
 *
 * @author Andrew Lenharth <andrewl@lenharth.org>
 */
#ifndef GALOIS_RUNTIME_LL_GIO_H
#define GALOIS_RUNTIME_LL_GIO_H

#include <sstream>
<<<<<<< HEAD
=======
#include <cerrno>
>>>>>>> 52ffdfe7

namespace Galois {
namespace Runtime {
namespace LL {

<<<<<<< HEAD
//Print a string
void gPrintStr(const std::string&);
//print an info string (for easy parsing)
void gInfoStr(const std::string&);
//print a warning string (for easy parsing)
void gWarnStr(const std::string&);
//print a debug string (for easy parsing)
void gDebugStr(const std::string&);

//Convert a sequence of things to a string
template<typename T>
bool toString(std::ostringstream& os, const T& val) { os << val; return true; }

template<typename... Args>
void gPrint(Args... args) {
  std::ostringstream os;
  __attribute__((unused)) bool tmp[] = {toString(os,args)...};
  gPrintStr(os.str());
}

template<typename... Args>
void gInfo(Args... args) {
  std::ostringstream os;
  __attribute__((unused)) bool tmp[] = {toString(os,args)...};
  gInfoStr(os.str());
}

template<typename... Args>
void gWarn(Args... args) {
  std::ostringstream os;
  __attribute__((unused)) bool tmp[] = {toString(os,args)...};
  gWarnStr(os.str());
}

=======
//! Prints a string
void gPrintStr(const std::string&);
//! Prints an info string (for easy parsing)
void gInfoStr(const std::string&);
//! Prints a warning string (for easy parsing)
void gWarnStr(const std::string&);
//! Prints a debug string (for easy parsing)
void gDebugStr(const std::string&);
//! Prints an error string (for easy parsing)
void gErrorStr(const char* filename, int lineno, const std::string&);
//! Prints an error string (for easy parsing)
void gSysErrorStr(const char* filename, int lineno, int err, const std::string&);

//! Converts a sequence of things to a string
template<typename T>
bool toString(std::ostringstream& os, const T& val) { os << val; return true; }

//! Prints a sequence of things
template<typename... Args>
void gPrint(Args... args) {
  std::ostringstream os;
  __attribute__((unused)) bool tmp[] = {toString(os, args)...};
  gPrintStr(os.str());
}

//! Prints an info string from a sequence of things
template<typename... Args>
void gInfo(Args... args) {
  std::ostringstream os;
  __attribute__((unused)) bool tmp[] = {toString(os, args)...};
  gInfoStr(os.str());
}

//! Prints a warning string from a sequence of things
template<typename... Args>
void gWarn(Args... args) {
  std::ostringstream os;
  __attribute__((unused)) bool tmp[] = {toString(os, args)...};
  gWarnStr(os.str());
}

//! Prints a debug string from a sequence of things; prints nothing if NDEBUG
//! is defined.
>>>>>>> 52ffdfe7
template<typename... Args>
void gDebug(Args... args) {
#ifndef NDEBUG
  std::ostringstream os;
<<<<<<< HEAD
  __attribute__((unused)) bool tmp[] = {toString(os,args)...};
=======
  __attribute__((unused)) bool tmp[] = {toString(os, args)...};
>>>>>>> 52ffdfe7
  gDebugStr(os.str());
#endif
}

<<<<<<< HEAD
void gError(bool doabort, const char* filename, int lineno, const char* format, ...);
void gSysError(bool doabort, const char* filename, int lineno, const char* format, ...);
void gFlush();

#define GALOIS_SYS_ERROR(doabort, ...) { Galois::Runtime::LL::gSysError(doabort, __FILE__, __LINE__, ##__VA_ARGS__); }
#define GALOIS_ERROR(doabort, ...) { Galois::Runtime::LL::gError(doabort, __FILE__, __LINE__, ##__VA_ARGS__); }

=======
//! Prints error message
template<typename... Args>
void gError(const char* filename, int lineno, Args... args) {
  std::ostringstream os;
  __attribute__((unused)) bool tmp[] = {toString(os, args)...};
  gErrorStr(filename, lineno, os.str());
}

/**
 * Prints error message for function that set errno
 */
template<typename... Args>
void gSysError(const char* filename, int lineno, Args... args) {
  int err = errno;
  std::ostringstream os;
  __attribute__((unused)) bool tmp[] = {toString(os, args)...};
  gSysErrorStr(filename, lineno, err, os.str());
}

void gFlush();

#define GALOIS_SYS_ERROR(...) { Galois::Runtime::LL::gSysError(__FILE__, __LINE__, ##__VA_ARGS__); }
#define GALOIS_ERROR(...) { Galois::Runtime::LL::gError(__FILE__, __LINE__, ##__VA_ARGS__); }
#define GALOIS_SYS_DIE(...) { Galois::Runtime::LL::gSysError(__FILE__, __LINE__, ##__VA_ARGS__); abort(); }
#define GALOIS_DIE(...) { Galois::Runtime::LL::gError(__FILE__, __LINE__, ##__VA_ARGS__); abort(); }

>>>>>>> 52ffdfe7
}
}
} // end namespace Galois

#endif //_GIO_H<|MERGE_RESOLUTION|>--- conflicted
+++ resolved
@@ -29,51 +29,14 @@
 #define GALOIS_RUNTIME_LL_GIO_H
 
 #include <sstream>
-<<<<<<< HEAD
-=======
 #include <cerrno>
->>>>>>> 52ffdfe7
+
+//FIXME: move to Runtime
 
 namespace Galois {
 namespace Runtime {
 namespace LL {
 
-<<<<<<< HEAD
-//Print a string
-void gPrintStr(const std::string&);
-//print an info string (for easy parsing)
-void gInfoStr(const std::string&);
-//print a warning string (for easy parsing)
-void gWarnStr(const std::string&);
-//print a debug string (for easy parsing)
-void gDebugStr(const std::string&);
-
-//Convert a sequence of things to a string
-template<typename T>
-bool toString(std::ostringstream& os, const T& val) { os << val; return true; }
-
-template<typename... Args>
-void gPrint(Args... args) {
-  std::ostringstream os;
-  __attribute__((unused)) bool tmp[] = {toString(os,args)...};
-  gPrintStr(os.str());
-}
-
-template<typename... Args>
-void gInfo(Args... args) {
-  std::ostringstream os;
-  __attribute__((unused)) bool tmp[] = {toString(os,args)...};
-  gInfoStr(os.str());
-}
-
-template<typename... Args>
-void gWarn(Args... args) {
-  std::ostringstream os;
-  __attribute__((unused)) bool tmp[] = {toString(os,args)...};
-  gWarnStr(os.str());
-}
-
-=======
 //! Prints a string
 void gPrintStr(const std::string&);
 //! Prints an info string (for easy parsing)
@@ -83,9 +46,7 @@
 //! Prints a debug string (for easy parsing)
 void gDebugStr(const std::string&);
 //! Prints an error string (for easy parsing)
-void gErrorStr(const char* filename, int lineno, const std::string&);
-//! Prints an error string (for easy parsing)
-void gSysErrorStr(const char* filename, int lineno, int err, const std::string&);
+void gErrorStr(const std::string&);
 
 //! Converts a sequence of things to a string
 template<typename T>
@@ -117,56 +78,30 @@
 
 //! Prints a debug string from a sequence of things; prints nothing if NDEBUG
 //! is defined.
->>>>>>> 52ffdfe7
 template<typename... Args>
 void gDebug(Args... args) {
 #ifndef NDEBUG
   std::ostringstream os;
-<<<<<<< HEAD
-  __attribute__((unused)) bool tmp[] = {toString(os,args)...};
-=======
   __attribute__((unused)) bool tmp[] = {toString(os, args)...};
->>>>>>> 52ffdfe7
   gDebugStr(os.str());
 #endif
 }
 
-<<<<<<< HEAD
-void gError(bool doabort, const char* filename, int lineno, const char* format, ...);
-void gSysError(bool doabort, const char* filename, int lineno, const char* format, ...);
-void gFlush();
-
-#define GALOIS_SYS_ERROR(doabort, ...) { Galois::Runtime::LL::gSysError(doabort, __FILE__, __LINE__, ##__VA_ARGS__); }
-#define GALOIS_ERROR(doabort, ...) { Galois::Runtime::LL::gError(doabort, __FILE__, __LINE__, ##__VA_ARGS__); }
-
-=======
 //! Prints error message
 template<typename... Args>
-void gError(const char* filename, int lineno, Args... args) {
+void gError(Args... args) {
   std::ostringstream os;
   __attribute__((unused)) bool tmp[] = {toString(os, args)...};
-  gErrorStr(filename, lineno, os.str());
-}
-
-/**
- * Prints error message for function that set errno
- */
-template<typename... Args>
-void gSysError(const char* filename, int lineno, Args... args) {
-  int err = errno;
-  std::ostringstream os;
-  __attribute__((unused)) bool tmp[] = {toString(os, args)...};
-  gSysErrorStr(filename, lineno, err, os.str());
+  gErrorStr(os.str());
 }
 
 void gFlush();
 
-#define GALOIS_SYS_ERROR(...) { Galois::Runtime::LL::gSysError(__FILE__, __LINE__, ##__VA_ARGS__); }
-#define GALOIS_ERROR(...) { Galois::Runtime::LL::gError(__FILE__, __LINE__, ##__VA_ARGS__); }
-#define GALOIS_SYS_DIE(...) { Galois::Runtime::LL::gSysError(__FILE__, __LINE__, ##__VA_ARGS__); abort(); }
-#define GALOIS_DIE(...) { Galois::Runtime::LL::gError(__FILE__, __LINE__, ##__VA_ARGS__); abort(); }
+#define GALOIS_SYS_ERROR(...) { Galois::Runtime::LL::gError(__FILE__, ":", __LINE__, ": ", strerror(errno), ": ", ##__VA_ARGS__); }
+#define GALOIS_ERROR(...)     { Galois::Runtime::LL::gError(__FILE__, ":", __LINE__, ##__VA_ARGS__); }
+#define GALOIS_SYS_DIE(...)   { Galois::Runtime::LL::gError(__FILE__, ":", __LINE__, ": ", strerror(errno), ": ", ##__VA_ARGS__); abort(); }
+#define GALOIS_DIE(...)       { Galois::Runtime::LL::gError(__FILE__, ":", __LINE__, ##__VA_ARGS__); abort(); }
 
->>>>>>> 52ffdfe7
 }
 }
 } // end namespace Galois
