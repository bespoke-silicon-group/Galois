/** Betweenness Centrality -*- C++ -*-
 * @file
 * @section License
 *
 * Galois, a framework to exploit amorphous data-parallelism in irregular
 * programs.
 *
 * Copyright (C) 2013, The University of Texas at Austin. All rights reserved.
 * UNIVERSITY EXPRESSLY DISCLAIMS ANY AND ALL WARRANTIES CONCERNING THIS
 * SOFTWARE AND DOCUMENTATION, INCLUDING ANY WARRANTIES OF MERCHANTABILITY,
 * FITNESS FOR ANY PARTICULAR PURPOSE, NON-INFRINGEMENT AND WARRANTIES OF
 * PERFORMANCE, AND ANY WARRANTY THAT MIGHT OTHERWISE ARISE FROM COURSE OF
 * DEALING OR USAGE OF TRADE.  NO WARRANTY IS EITHER EXPRESS OR IMPLIED WITH
 * RESPECT TO THE USE OF THE SOFTWARE OR DOCUMENTATION. Under no circumstances
 * shall University be liable for incidental, special, indirect, direct or
 * consequential damages or loss of profits, interruption of business, or
 * related expenses which may arise from use of Software or Documentation,
 * including but not limited to those resulting from defects in Software and/or
 * Documentation, or loss or inaccuracy of data of any kind.
 *
 * @section Description
 *
 * Betweenness centrality. Implementation from Ligra
 *
 * @author Donald Nguyen <ddn@cs.utexas.edu>
 */
#include "Galois/config.h"
#include "Galois/Galois.h"
#include "Galois/Accumulator.h"
#include "Galois/Timer.h"
#include "Galois/Statistic.h"
#include "Galois/Graph/LCGraph.h"
#include "Galois/ParallelSTL/ParallelSTL.h"
#ifdef GALOIS_USE_EXP
#include <boost/mpl/if.hpp>
#include "Galois/Graph/OCGraph.h"
#include "Galois/Graph/GraphNodeBag.h"
#include "Galois/DomainSpecificExecutors.h"
#endif
#include "llvm/Support/CommandLine.h"
#include "Lonestar/BoilerPlate.h"

#include GALOIS_CXX11_STD_HEADER(atomic)
#include <string>
#include <deque>
#include <iostream>
#include <iomanip>

static const char* name = "Betweenness Centrality";
static const char* desc = 0;
static const char* url = 0;

//****** Command Line Options ******
enum Algo {
  ligra,
  ligraChi
};

namespace cll = llvm::cl;
static cll::opt<std::string> filename(cll::Positional, cll::desc("<input graph>"), cll::Required);
static cll::opt<std::string> transposeGraphName("graphTranspose", cll::desc("Transpose of input graph"));
static cll::opt<bool> symmetricGraph("symmetricGraph", cll::desc("Input graph is symmetric"));
static cll::opt<unsigned int> startNode("startNode", cll::desc("Node to start search from"), cll::init(0));
static cll::opt<unsigned int> memoryLimit("memoryLimit",
    cll::desc("Memory limit for out-of-core algorithms (in MB)"), cll::init(~0U));
static cll::opt<Algo> algo("algo", cll::desc("Choose an algorithm:"),
    cll::values(
      clEnumValN(Algo::ligra, "ligra", "Using Ligra programming model"),
      clEnumValN(Algo::ligraChi, "ligraChi", "Using Ligra and GraphChi programming model"),
      clEnumValEnd), cll::init(Algo::ligra));

template<typename Algo>
void initialize(Algo& algo,
    typename Algo::Graph& graph,
    typename Algo::Graph::GraphNode& source) {

  algo.readGraph(graph);
  std::cout << "Read " << graph.size() << " nodes\n";

  if (startNode >= graph.size()) {
    std::cerr << "failed to set source: " << startNode << "\n";
    assert(0);
    abort();
  }
  
  typename Algo::Graph::iterator it = graph.begin();
  std::advance(it, startNode);
  source = *it;
}

template<typename Graph>
void readInOutGraph(Graph& graph) {
  using namespace Galois::Graph;
  if (symmetricGraph) {
    Galois::Graph::readGraph(graph, filename);
  } else if (transposeGraphName.size()) {
    Galois::Graph::readGraph(graph, filename, transposeGraphName);
  } else {
    GALOIS_DIE("Graph type not supported");
  }
}

#ifdef GALOIS_USE_EXP
template<bool UseGraphChi>
struct LigraAlgo: public Galois::LigraGraphChi::ChooseExecutor<UseGraphChi> {

  //ICC v13.1 doesn't yet support std::atomic<float> completely, emmulate its
  //behavor with std::atomic<int>
  struct atomic_float : public std::atomic<int> {
  private:
    operator int() const;
    static_assert(sizeof(int) == sizeof(float), "int and float must be the same size");
  public:
    float atomicIncrement(float value) {
      while (true) {
        union { float as_float; int as_int; } oldValue = { read() };
        union { float as_float; int as_int; } newValue = { oldValue.as_float + value };
        if (this->compare_exchange_strong(oldValue.as_int, newValue.as_int))
          return oldValue.as_float;
      }
    }

    float read() {
      union { int as_int; float as_float; } caster = { this->load(std::memory_order_relaxed) };
      return caster.as_float;
    }

    void write(float v) {
      union { float as_float; int as_int; } caster = { v };
      this->store(caster.as_int, std::memory_order_relaxed);
    }
  };

  struct SNode {
    atomic_float numPaths;
    atomic_float dependencies;
    bool visited;
  };

  typedef typename Galois::Graph::LC_CSR_Graph<SNode,void>
    ::template with_no_lockable<true>::type 
    ::template with_numa_alloc<true>::type InnerGraph;

  typedef typename boost::mpl::if_c<UseGraphChi,
          Galois::Graph::OCImmutableEdgeGraph<SNode,void>,
          Galois::Graph::LC_InOut_Graph<InnerGraph> >::type
          Graph;
  typedef typename Graph::GraphNode GNode;
  typedef Galois::GraphNodeBag<1024*4> Bag;

  std::string name() const { return UseGraphChi ? "LigraChi" : "Ligra"; }

  void readGraph(Graph& graph) { 
    readInOutGraph(graph); 
    this->checkIfInMemoryGraph(graph, memoryLimit);
  }

  struct Initialize {
    Graph& g;
    Initialize(Graph& g): g(g) { }
    void operator()(typename Graph::GraphNode n) {
      SNode& data = g.getData(n, Galois::MethodFlag::NONE);
      data.numPaths.write(0.0);
      data.dependencies.write(0.0);
      data.visited = false;
    }
  };

  struct ForwardPass {
    template<typename GTy>
    bool cond(GTy& graph, typename GTy::GraphNode n) { 
      return !graph.getData(n, Galois::MethodFlag::NONE).visited; 
    }

    template<typename GTy>
    bool operator()(GTy& graph, typename GTy::GraphNode src, typename GTy::GraphNode dst, typename GTy::edge_data_reference) {
      SNode& sdata = graph.getData(src, Galois::MethodFlag::NONE);
      SNode& ddata = graph.getData(dst, Galois::MethodFlag::NONE);

      float oldValue = ddata.numPaths.atomicIncrement(sdata.numPaths.read());
      return oldValue == 0.0;
    }
  };

  struct BackwardPass {
    template<typename GTy>
    bool cond(GTy& graph, typename GTy::GraphNode n) { 
      return !graph.getData(n, Galois::MethodFlag::NONE).visited; 
    }

    template<typename GTy>
    bool operator()(GTy& graph, typename GTy::GraphNode src, typename GTy::GraphNode dst, typename GTy::edge_data_reference) {
      SNode& sdata = graph.getData(src, Galois::MethodFlag::NONE);
      SNode& ddata = graph.getData(dst, Galois::MethodFlag::NONE);
      float oldValue = ddata.dependencies.atomicIncrement(sdata.dependencies.read());
      return oldValue == 0.0;
    }
  };

  void operator()(Graph& graph, GNode source) {
    typedef Galois::WorkList::dChunkedFIFO<256> WL;
    std::deque<Bag*> levels;

    graph.getData(source).visited = true;
    graph.getData(source).numPaths.write(1);
    Bag* frontier = new Bag(graph.size());
    frontier->push(source, 1);
    levels.push_back(frontier);
    int round = 0;

    while (!frontier->empty()) {
      ++round;
      Bag* output = new Bag(graph.size());
      this->outEdgeMap(memoryLimit, graph, ForwardPass(), *frontier, *output, false);
      //Galois::do_all_local(*output, [&](GNode n) {
      //Galois::do_all(output->begin(), output->end(), [&](GNode n) {
      Galois::for_each_local(*output, [&](size_t id, Galois::UserContext<size_t>&) {
        SNode& d = graph.getData(graph.nodeFromId(id), Galois::MethodFlag::NONE);
        d.visited = true;
        },Galois::wl<WL>()); 
      levels.push_back(output);
      frontier = output;
    }

    delete levels[round];

    Galois::do_all_local(graph, [&](GNode n) {
        SNode& d = graph.getData(n, Galois::MethodFlag::NONE);
        d.numPaths.write(1.0/d.numPaths.read());
        d.visited = false;
    });

    frontier = levels[round-1];

    //Galois::do_all_local(*frontier, [&](GNode n) {
    Galois::for_each_local(*frontier, [&](size_t id, Galois::UserContext<size_t>&) {
      SNode& d = graph.getData(graph.nodeFromId(id), Galois::MethodFlag::NONE);
      d.visited = true;
      d.dependencies.write(d.dependencies.read() + d.numPaths.read());
<<<<<<< HEAD
    });
=======
      }, Galois::wl<WL>());
>>>>>>> 4113c1e4

    for (int r = round - 2; r >= 0; --r) {
      Bag output(graph.size());
      this->inEdgeMap(memoryLimit, graph, BackwardPass(), *frontier, output, false);
      delete frontier;
      frontier = levels[r];
      //Galois::do_all_local(*frontier, [&](GNode n) {
      Galois::for_each_local(*frontier, [&](size_t id, Galois::UserContext<size_t>&) {
        SNode& d = graph.getData(graph.nodeFromId(id), Galois::MethodFlag::NONE);
        d.visited = true;
        d.dependencies.write(d.dependencies.read() + d.numPaths.read());
<<<<<<< HEAD
      });
=======
        }, Galois::wl<WL>());
>>>>>>> 4113c1e4
    }

    delete frontier;

    Galois::do_all_local(graph, [&](GNode n) {
      SNode& d = graph.getData(n, Galois::MethodFlag::NONE);
      d.dependencies.write((d.dependencies.read() - d.numPaths.read())
          / d.numPaths.read());
    });
  }
};
#endif

template<typename Algo>
void run() {
  typedef typename Algo::Graph Graph;
  typedef typename Graph::GraphNode GNode;

  Algo algo;
  Graph graph;
  GNode source;

  initialize(algo, graph, source);

  Galois::preAlloc(numThreads + (3*graph.size() * sizeof(typename Graph::node_data_type)) / Galois::Runtime::MM::pageSize);
  Galois::reportPageAlloc("MeminfoPre");

  Galois::StatTimer T;
  std::cout << "Running " << algo.name() << " version\n";
  T.start();
  Galois::do_all_local(graph, typename Algo::Initialize(graph));
  algo(graph, source);
  T.stop();
  
  Galois::reportPageAlloc("MeminfoPost");

  if (!skipVerify) {
    int count = 0;
    for (typename Graph::iterator ii = graph.begin(), ei = graph.end(); ii != ei && count < 20; ++ii, ++count) {
      std::cout << count << ": "
        << std::setiosflags(std::ios::fixed) << std::setprecision(6) << graph.getData(*ii).dependencies.read()
                << " " << (int)round(1.0 / graph.getData(*ii).numPaths.read())
                << "\n";
    }
    count = 0;
    // for (typename Graph::iterator ii = graph.begin(), ei = graph.end(); ii != ei; ++ii, ++count)
    //   std::cout << ((count % 128 == 0) ? "\n" : " ") << (int)round(1.0 / graph.getData(*ii).numPaths.read());
    std::cout << "\n";
  }
}

int main(int argc, char **argv) {
  Galois::StatManager statManager;
  LonestarStart(argc, argv, name, desc, url);

  Galois::StatTimer T("TotalTime");
  T.start();
  switch (algo) {
#ifdef GALOIS_USE_EXP
    case Algo::ligra: run<LigraAlgo<false> >(); break;
    case Algo::ligraChi: run<LigraAlgo<true> >(); break;
#endif
    default: std::cerr << "Unknown algorithm\n"; abort();
  }
  T.stop();

  return 0;
}<|MERGE_RESOLUTION|>--- conflicted
+++ resolved
@@ -107,16 +107,14 @@
   //ICC v13.1 doesn't yet support std::atomic<float> completely, emmulate its
   //behavor with std::atomic<int>
   struct atomic_float : public std::atomic<int> {
-  private:
-    operator int() const;
     static_assert(sizeof(int) == sizeof(float), "int and float must be the same size");
-  public:
+
     float atomicIncrement(float value) {
       while (true) {
         union { float as_float; int as_int; } oldValue = { read() };
         union { float as_float; int as_int; } newValue = { oldValue.as_float + value };
         if (this->compare_exchange_strong(oldValue.as_int, newValue.as_int))
-          return oldValue.as_float;
+          return newValue.as_float;
       }
     }
 
@@ -135,6 +133,7 @@
     atomic_float numPaths;
     atomic_float dependencies;
     bool visited;
+    SNode() { }
   };
 
   typedef typename Galois::Graph::LC_CSR_Graph<SNode,void>
@@ -177,7 +176,7 @@
       SNode& sdata = graph.getData(src, Galois::MethodFlag::NONE);
       SNode& ddata = graph.getData(dst, Galois::MethodFlag::NONE);
 
-      float oldValue = ddata.numPaths.atomicIncrement(sdata.numPaths.read());
+      float oldValue = ddata.numPaths.atomicIncrement(sdata.numPaths);
       return oldValue == 0.0;
     }
   };
@@ -192,7 +191,7 @@
     bool operator()(GTy& graph, typename GTy::GraphNode src, typename GTy::GraphNode dst, typename GTy::edge_data_reference) {
       SNode& sdata = graph.getData(src, Galois::MethodFlag::NONE);
       SNode& ddata = graph.getData(dst, Galois::MethodFlag::NONE);
-      float oldValue = ddata.dependencies.atomicIncrement(sdata.dependencies.read());
+      float oldValue = ddata.dependencies.atomicIncrement(sdata.dependencies);
       return oldValue == 0.0;
     }
   };
@@ -237,11 +236,7 @@
       SNode& d = graph.getData(graph.nodeFromId(id), Galois::MethodFlag::NONE);
       d.visited = true;
       d.dependencies.write(d.dependencies.read() + d.numPaths.read());
-<<<<<<< HEAD
-    });
-=======
       }, Galois::wl<WL>());
->>>>>>> 4113c1e4
 
     for (int r = round - 2; r >= 0; --r) {
       Bag output(graph.size());
@@ -253,11 +248,7 @@
         SNode& d = graph.getData(graph.nodeFromId(id), Galois::MethodFlag::NONE);
         d.visited = true;
         d.dependencies.write(d.dependencies.read() + d.numPaths.read());
-<<<<<<< HEAD
-      });
-=======
         }, Galois::wl<WL>());
->>>>>>> 4113c1e4
     }
 
     delete frontier;
@@ -296,16 +287,11 @@
 
   if (!skipVerify) {
     int count = 0;
-    for (typename Graph::iterator ii = graph.begin(), ei = graph.end(); ii != ei && count < 20; ++ii, ++count) {
+    for (typename Graph::iterator ii = graph.begin(), ei = graph.end(); ii != ei && count < 10; ++ii, ++count) {
       std::cout << count << ": "
-        << std::setiosflags(std::ios::fixed) << std::setprecision(6) << graph.getData(*ii).dependencies.read()
-                << " " << (int)round(1.0 / graph.getData(*ii).numPaths.read())
-                << "\n";
-    }
-    count = 0;
-    // for (typename Graph::iterator ii = graph.begin(), ei = graph.end(); ii != ei; ++ii, ++count)
-    //   std::cout << ((count % 128 == 0) ? "\n" : " ") << (int)round(1.0 / graph.getData(*ii).numPaths.read());
-    std::cout << "\n";
+        << std::setiosflags(std::ios::fixed) << std::setprecision(6) << graph.getData(*ii).dependencies
+        << "\n";
+    }
   }
 }
 
