/** Page rank application -*- C++ -*-
 * @file
 * @section License
 *
 * Galois, a framework to exploit amorphous data-parallelism in irregular
 * programs.
 *
 * Copyright (C) 2013, The University of Texas at Austin. All rights reserved.
 * UNIVERSITY EXPRESSLY DISCLAIMS ANY AND ALL WARRANTIES CONCERNING THIS
 * SOFTWARE AND DOCUMENTATION, INCLUDING ANY WARRANTIES OF MERCHANTABILITY,
 * FITNESS FOR ANY PARTICULAR PURPOSE, NON-INFRINGEMENT AND WARRANTIES OF
 * PERFORMANCE, AND ANY WARRANTY THAT MIGHT OTHERWISE ARISE FROM COURSE OF
 * DEALING OR USAGE OF TRADE.  NO WARRANTY IS EITHER EXPRESS OR IMPLIED WITH
 * RESPECT TO THE USE OF THE SOFTWARE OR DOCUMENTATION. Under no circumstances
 * shall University be liable for incidental, special, indirect, direct or
 * consequential damages or loss of profits, interruption of business, or
 * related expenses which may arise from use of Software or Documentation,
 * including but not limited to those resulting from defects in Software and/or
 * Documentation, or loss or inaccuracy of data of any kind.
 *
 * @author Joyce Whang <joyce@cs.utexas.edu>
 * @author Andrew Lenharth <andrewl@lenharth.org>
 * @author Donald Nguyen <ddn@cs.utexas.edu>
 */

#include "Galois/config.h"
#include "Galois/Galois.h"
#include "Galois/Accumulator.h"
#include "Galois/Bag.h"
#include "Galois/Statistic.h"
#include "Galois/Graph/LCGraph.h"
#include "Galois/Graph/TypeTraits.h"
#include "Lonestar/BoilerPlate.h"

#ifdef GALOIS_USE_EXP
#include "Galois/WorkList/WorkListDebug.h"
#endif

#include GALOIS_CXX11_STD_HEADER(atomic)
#include <string>
#include <sstream>
#include <limits>
#include <iostream>
#include <fstream>
#include <sstream>
#include <set>

#include "PageRank.h"

namespace cll = llvm::cl;

static const char* name = "Page Rank";
static const char* desc = "Computes page ranks a la Page and Brin";
static const char* url = 0;

enum Algo {
  sync_pr,  
  async,
  async_rsd,
  async_prt,
  async_ppr_rsd
};

cll::opt<std::string> filename(cll::Positional, cll::desc("<input graph>"), cll::Required);
static cll::opt<std::string> transposeGraphName("graphTranspose", cll::desc("Transpose of input graph"));
cll::opt<unsigned int> maxIterations("maxIterations", cll::desc("Maximum iterations"), cll::init(10000000));
cll::opt<unsigned int> memoryLimit("memoryLimit",
    cll::desc("Memory limit for out-of-core algorithms (in MB)"), cll::init(~0U));
static cll::opt<int> amp("amp", cll::desc("amp for priority"), cll::init(-100));
static cll::opt<float> tolerance("tolerance", cll::desc("tolerance"), cll::init(0.01));
static cll::opt<bool> dbg("dbg", cll::desc("dbg"), cll::init(false));
static cll::opt<std::string> algo_str("algo_str", cll::desc("algo_str"), cll::init("NA"));
static cll::opt<Algo> algo("algo", cll::desc("Choose an algorithm:"),
    cll::values(
      clEnumValN(Algo::sync_pr, "sync_pr", "Synchronous version..."),
      clEnumValN(Algo::async, "async", "Asynchronous without priority version..."),
      clEnumValN(Algo::async_rsd, "async_rsd", "Asynchronous with residual version..."),
      clEnumValN(Algo::async_prt, "async_prt", "Prioritized (degree biased residual) version..."),
      clEnumValN(Algo::async_ppr_rsd, "async_ppr_rsd", "Asyncronous PPR"),
      clEnumValEnd), cll::init(Algo::async_prt));


//---------- parallel synchronous algorithm (reference: PullAlgo2)
struct Sync {
  struct LNode {
    float value[2];
    int id;
    unsigned int nout;
    float getPageRank() { return value[1]; }
    float getPageRank(unsigned int it) { return value[it & 1]; }
    void setPageRank(unsigned it, float v) { value[(it+1) & 1] = v; }
  };

  typedef Galois::Graph::LC_CSR_Graph<LNode,void>
    ::with_numa_alloc<true>::type
    InnerGraph;
  typedef Galois::Graph::LC_InOut_Graph<InnerGraph> Graph;
  typedef Graph::GraphNode GNode;

  std::string name() const { return "Sync"; }

  Galois::GReduceMax<float> max_delta;
  Galois::GAccumulator<unsigned int> small_delta;

  void readGraph(Graph& graph) {
    if (transposeGraphName.size()) {
      Galois::Graph::readGraph(graph, filename, transposeGraphName); 
    } else {
      std::cerr << "Need to pass precomputed graph through -graphTranspose option\n";
      abort();
    }
  }

  struct Initialize {
    Graph& g;
    Initialize(Graph& g): g(g) { }
    int idcount = 0;
    void operator()(Graph::GraphNode n) {
      LNode& data = g.getData(n);
      data.value[0] = (1.0 - alpha);
      data.value[1] = (1.0 - alpha);
      int outs = std::distance(g.edge_begin(n), g.edge_end(n));
      data.nout = outs;
      data.id = idcount++;
    }
  };

  struct Copy {
    Graph& g;
    Copy(Graph& g): g(g) { }
    void operator()(Graph::GraphNode n) {
      LNode& data = g.getData(n);
      data.value[1] = data.value[0];
    }
  };

  struct Process {
    Sync* self;
    Graph& graph;
    unsigned int iteration;

    Process(Sync* s, Graph& g, unsigned int i): self(s), graph(g), iteration(i) { }

    void operator()(const GNode& src, Galois::UserContext<GNode>& ctx) {
      (*this)(src);
    }

    void operator()(const GNode& src) {

      LNode& sdata = graph.getData(src);

      double sum = 0;
      for (auto jj = graph.in_edge_begin(src), ej = graph.in_edge_end(src);
          jj != ej; ++jj) {
        GNode dst = graph.getInEdgeDst(jj);
        LNode& ddata = graph.getData(dst);
        sum += ddata.getPageRank(iteration) / ddata.nout;
      }

      float value = alpha*sum + (1.0 - alpha);
      float diff = std::fabs(value - sdata.getPageRank(iteration));
      sdata.setPageRank(iteration, value);
      if (diff <= tolerance)
        self->small_delta += 1;
      self->max_delta.update(diff);
    }
  };

  void operator()(Graph& graph) {
    unsigned int iteration = 0;
    auto numNodes = graph.size();
    while (true) {
      Galois::do_all_local(graph, Process(this, graph, iteration));
      iteration += 1;

      float delta = max_delta.reduce();
      size_t sdelta = small_delta.reduce();

      std::cout << "iteration: " << iteration
        << " max delta: " << delta
        << " small delta: " << sdelta
        << " (" << sdelta / numNodes << ")"
        << "\n";

      if (delta <= tolerance || iteration >= maxIterations) {
        break;
      }
      max_delta.reset();
      small_delta.reset();
    }

    if (iteration >= maxIterations) {
      std::cout << "Failed to converge\n";
    }

    if (iteration & 1) {
      // Result already in right place
    } else {
      Galois::do_all_local(graph, Copy(graph));
    }
  }
};



//---------- asynchronous without priority (reference: PagerankDelta)
struct Async {
  struct LNode {
    float value;
    unsigned int nout;
    bool flag; // tracking if it is in the worklist
    LNode(): value(1.0), nout(0) {}
    float getPageRank() { return value; }
  };

  typedef Galois::Graph::LC_CSR_Graph<LNode,void>
    ::with_numa_alloc<true>::type
    InnerGraph;
  typedef Galois::Graph::LC_InOut_Graph<InnerGraph> Graph;
  typedef Graph::GraphNode GNode;

  std::string name() const { return "Async"; }

  void readGraph(Graph& graph) {
    if (transposeGraphName.size()) {
      Galois::Graph::readGraph(graph, filename, transposeGraphName); 
    } else {
      std::cerr << "Need to pass precomputed graph through -graphTranspose option\n";
      abort();
    }
  }

  struct Initialize {
    Graph& g;
    Initialize(Graph& g): g(g) { }
    void operator()(Graph::GraphNode n) {
      LNode& data = g.getData(n);
      data.value = (1.0 - alpha);
      int outs = std::distance(g.edge_begin(n), g.edge_end(n));
      data.nout = outs;
      data.flag = true;
    }
  };
  
  struct Process {
    Graph& graph;
     
    Process(Graph& g): graph(g) { }

    void operator()(const GNode& src, Galois::UserContext<GNode>& ctx) {
      LNode& sdata = graph.getData(src);
      // the node is processed
      sdata.flag = false;

      double sum = 0;
      for (auto jj = graph.in_edge_begin(src, Galois::MethodFlag::NONE), ej = graph.in_edge_end(src, Galois::MethodFlag::NONE); jj != ej; ++jj) {
        GNode dst = graph.getInEdgeDst(jj);
        LNode& ddata = graph.getData(dst, Galois::MethodFlag::NONE);
        sum += ddata.value / ddata.nout;
      }
      float value = alpha*sum + (1.0 - alpha);
      float diff = std::fabs(value - sdata.value);
      if (diff > tolerance) {
        sdata.value = value;
        for (auto jj = graph.edge_begin(src, Galois::MethodFlag::NONE), ej = graph.edge_end(src, Galois::MethodFlag::NONE); jj != ej; ++jj) {
          GNode dst = graph.getEdgeDst(jj);
	  LNode& ddata = graph.getData(dst, Galois::MethodFlag::NONE);
	  // if the node is not in the worklist, then push
	  if(!ddata.flag) {
	    ddata.flag = true;
            ctx.push(dst);
	  } 
        }
      } 
      
    }

  };

  void operator()(Graph& graph) {
    typedef Galois::WorkList::dChunkedFIFO<16> WL;
    Galois::for_each_local(graph, Process(graph), Galois::wl<WL>());
  }
};



//---------- asynchronous with residual (two level priority)
struct AsyncRsd {
  struct LNode {
    float value;
    unsigned int nout;
    bool flag; // tracking if it is in the worklist
    LNode(): value(1.0), nout(0) {}
    float getPageRank() { return value; }
    float residual; // tracking residual
  };

  typedef Galois::Graph::LC_CSR_Graph<LNode,void>
    ::with_numa_alloc<true>::type
    InnerGraph;
  typedef Galois::Graph::LC_InOut_Graph<InnerGraph> Graph;
  typedef Graph::GraphNode GNode;

  std::string name() const { return "AsyncRsd"; }

  void readGraph(Graph& graph) {
    if (transposeGraphName.size()) {
      Galois::Graph::readGraph(graph, filename, transposeGraphName); 
    } else {
      std::cerr << "Need to pass precomputed graph through -graphTranspose option\n";
      abort();
    }
  }

  struct Initialize {
    Graph& g;
    Initialize(Graph& g): g(g) { }
    void operator()(Graph::GraphNode n) {
      LNode& data = g.getData(n);
      data.value = (1.0 - alpha);
      int outs = std::distance(g.edge_begin(n), g.edge_end(n));
      data.nout = outs;
      data.flag = true;
      data.residual = 0.0;
    }
  };

  struct Process1 {
    AsyncRsd* self;
    Graph& graph;
     
    Process1(AsyncRsd* s, Graph& g): self(s), graph(g) { }

    void operator()(const GNode& src, Galois::UserContext<GNode>& ctx) {
      (*this)(src);
    }

    void operator()(const GNode& src) {
      LNode& data = graph.getData(src);
      // for each in-coming neighbour, add residual
      for (auto jj = graph.in_edge_begin(src), ej = graph.in_edge_end(src); jj != ej; ++jj){
        GNode dst = graph.getInEdgeDst(jj);
	LNode& ddata = graph.getData(dst);
	data.residual = (float) data.residual + (float) 1/ddata.nout;  
      }
      data.residual = alpha*(1.0-alpha)*data.residual;
     }
  }; //--- end of Process1
  
  struct Process2 {
    Graph& graph;
     
    Process2(Graph& g): graph(g) { }

    void operator()(const GNode& src, Galois::UserContext<GNode>& ctx) {
      LNode& sdata = graph.getData(src);
<<<<<<< HEAD

      if (sdata.residual < tolerance){
        return;
      }

=======
      if (sdata.residual < tolerance)
        return;
>>>>>>> ce11676c
      // the node is processed
      sdata.flag = false;
      double sum = 0;
      for (auto jj = graph.in_edge_begin(src, Galois::MethodFlag::NONE), ej = graph.in_edge_end(src, Galois::MethodFlag::NONE); jj != ej; ++jj) {
        GNode dst = graph.getInEdgeDst(jj);
        LNode& ddata = graph.getData(dst, Galois::MethodFlag::NONE);
        sum += ddata.value / ddata.nout;
      }
      float value = alpha*sum + (1.0 - alpha);
      float diff = std::fabs(value - sdata.value);

      if (diff >= tolerance) {
        sdata.value = value;
        // for each out-going neighbors
        for (auto jj = graph.edge_begin(src, Galois::MethodFlag::NONE), ej = graph.edge_end(src, Galois::MethodFlag::NONE); jj != ej; ++jj) {
          GNode dst = graph.getEdgeDst(jj);
	  LNode& ddata = graph.getData(dst, Galois::MethodFlag::NONE);
	  ddata.residual += sdata.residual*alpha/sdata.nout; // update residual
	  // if the node is not in the worklist and the residual is greater than tolerance
	  if(!ddata.flag && ddata.residual>=tolerance) {
	    ddata.flag = true;
            ctx.push(dst);
	  } 
        }
        sdata.residual = 0.0; // update residual
      } // enf of if
      
    } // end of operator
  };

  void operator()(Graph& graph) {
    Galois::do_all_local(graph, Process1(this, graph), Galois::loopname("P1"));
    typedef Galois::WorkList::dChunkedFIFO<16> WL;
    Galois::for_each_local(graph, Process2(graph), Galois::wl<WL>());
  }
};



//---------- asynchronous with multilevel priority (degree normalized residual)
template<typename NTy>
int pri(const NTy& n) {
  double d = n.residual / n.deg;
  //double d = n.residual;
  return (int)(d * amp); //d > 0.1 ? 0 : 1;//-1*(int)sqrt(-1*d*amp);
}

struct AsyncPrt {

  struct LNode {
    float pagerank;
    int id;
    float residual;
    unsigned int nout;
    unsigned int deg;
    float getPageRank() { return pagerank; }
    float getResidual() { return residual; }
  };
 
  typedef Galois::Graph::LC_CSR_Graph<LNode,void>
    ::with_numa_alloc<true>::type
    InnerGraph;
  typedef Galois::Graph::LC_InOut_Graph<InnerGraph> Graph;
  typedef Graph::GraphNode GNode;

  std::string name() const { return "AsyncPrt"; }

  void readGraph(Graph& graph) {
    if (transposeGraphName.size()) {
      Galois::Graph::readGraph(graph, filename, transposeGraphName); 
    } else {
      std::cerr << "Need to pass precomputed graph through -graphTranspose option\n";
      abort();
    }
  }

  struct Initialize {
    Graph& g;
    Initialize(Graph& g): g(g) { }
    int id=0;
    void operator()(Graph::GraphNode n) {
      LNode& data = g.getData(n);
      data.pagerank = (1.0 - alpha);
      data.residual = 0.0;
      data.id = id++;
      int outs = std::distance(g.edge_begin(n), g.edge_end(n));
      data.nout = outs;
      int ins = std::distance(g.in_edge_begin(n), g.in_edge_end(n));
      data.deg = outs + ins;
    }
  };

  struct Process1 {
    AsyncPrt* self;
    Graph& graph;
     
    Process1(AsyncPrt* s, Graph& g): self(s), graph(g) { }

    void operator()(const GNode& src, Galois::UserContext<GNode>& ctx) {
      (*this)(src);
    }

    void operator()(const GNode& src) {
      LNode& data = graph.getData(src);
      // for each in-coming neighbour, add residual
      for (auto jj = graph.in_edge_begin(src), ej = graph.in_edge_end(src); jj != ej; ++jj){
        GNode dst = graph.getInEdgeDst(jj);
	LNode& ddata = graph.getData(dst);
	data.residual = (float) data.residual + (float) 1/ddata.nout;  
      }
      data.residual = alpha*(1.0-alpha)*data.residual;
    }
  }; //--- end of Process1

  // define priority
  typedef std::pair<int, GNode> UpdateRequest;
  struct UpdateRequestIndexer: public std::unary_function<UpdateRequest, int> {
  int operator() (const UpdateRequest& val) const {
    return val.first;
    }
  };

  struct Process2 {
    AsyncPrt* self;
    Graph& graph;
     
    Galois::Statistic& pre;
    Galois::Statistic& post;
     
    Process2(AsyncPrt* s, Graph& g, Galois::Statistic& _pre, Galois::Statistic& _post): self(s), graph(g), pre(_pre), post(_post) { }

    void operator()(const UpdateRequest& srcRq, Galois::UserContext<UpdateRequest>& ctx) {
      GNode src = srcRq.second;

      Galois::MethodFlag flag = Galois::MethodFlag::NONE;
      //Galois::MethodFlag flag = Galois::MethodFlag::ALL;      

      LNode* node = &graph.getData(src, flag);
      if (node->residual < tolerance || pri(*node) != srcRq.first){ 
	post +=1;
        return;
      }
      
      node = &graph.getData(src);

      // update pagerank (consider each in-coming edge)
      double sum = 0;
      for (auto jj = graph.in_edge_begin(src, flag), ej = graph.in_edge_end(src, flag); jj != ej; ++jj) {
        GNode dst = graph.getInEdgeDst(jj);
        LNode& ddata = graph.getData(dst, flag);
        sum += ddata.getPageRank() / ddata.nout;
      }

      unsigned nopush = 0;
     
      // update residual (consider each out-going edge)
      for (auto jj = graph.edge_begin(src, flag), ej = graph.edge_end(src, flag); jj != ej; ++jj){
        GNode dst = graph.getEdgeDst(jj); 
        LNode& ddata = graph.getData(dst, flag);
	float oldR = ddata.residual; 
        int oldP = pri(ddata);
        ddata.residual += node->residual*alpha/node->nout;
	if (ddata.residual >= tolerance && 
            (oldP != pri(ddata) || (oldR <= tolerance))) {
	  ctx.push(std::make_pair(pri(ddata), dst)); 
	} else {
          ++nopush;
        }
      }
      if (nopush)
        pre += nopush;

      node->pagerank = alpha*sum + (1.0-alpha);
      node->residual = 0.0;

    }

  }; //--- end of Process2

  void operator()(Graph& graph) {
    Galois::Statistic pre("PrePrune");
    Galois::Statistic post("PostPrune");
    std::cout<<"tolerance: "<<tolerance<<", amp: "<<amp<<"\n";

    Galois::do_all_local(graph, Process1(this, graph), Galois::loopname("P1"));
    
    using namespace Galois::WorkList;
    typedef dChunkedFIFO<16> dChunk;
    typedef OrderedByIntegerMetric<UpdateRequestIndexer,dChunk>::with_block_period<4>::type OBIM;
    #ifdef GALOIS_USE_EXP
    typedef WorkListTracker<UpdateRequestIndexer, OBIM> dOBIM;
    #else
    typedef OBIM dOBIM;
    #endif
    Galois::InsertBag<UpdateRequest> initialWL;
    Galois::do_all_local(graph, [&initialWL, &graph] (GNode src) {
	LNode& data = graph.getData(src);
        if(data.residual>=tolerance){
	  initialWL.push_back(std::make_pair(pri(data), src)); 
        }
      });
    Galois::StatTimer T("InnerTime");
    T.start();
    Galois::for_each_local(initialWL, Process2(this, graph, pre, post), Galois::wl<OBIM>(), Galois::loopname("mainloop"));   
    T.stop();

    /*
    Galois::StatTimer Te("ExtraTime");
    Te.start();
    for(auto N : graph) {
      auto& data = graph.getData(N);
      if (data.residual > tolerance) {
        std::cout << N 
                  << " id " << data.id
                  << " residual " << data.residual
                  << " pr " << data.pagerank
                  << " nout " << data.nout
                  << " deg " << data.deg
                  << "\n";
      }
    }
    Te.stop();      
    */

  } 

};





//! Make values unique
template<typename GNode>
struct TopPair {
  float value;
  GNode id;

  TopPair(float v, GNode i): value(v), id(i) { }

  bool operator<(const TopPair& b) const {
    if (value == b.value)
      return id > b.id;
    return value < b.value;
  }
};

// Joyce modified this function (normalizing PageRank values)
template<typename Graph>
static void printTop(Graph& graph, int topn, const char *algo_name, int numThreads) {
  typedef typename Graph::GraphNode GNode;
  typedef typename Graph::node_data_reference node_data_reference;
  typedef TopPair<GNode> Pair;
  typedef std::map<Pair,GNode> Top;

  // normalize the PageRank value so that the sum is equal to one
  float sum=0;
  for (auto ii = graph.begin(), ei = graph.end(); ii != ei; ++ii) {
    GNode src = *ii;
    node_data_reference n = graph.getData(src);
    float value = n.getPageRank();
    sum += value;
  }

  Top top;
  
  std::ofstream myfile;
  if(dbg){
    char filename[256];
    int tamp = amp;
    float ttol = tolerance;
    sprintf(filename,"/scratch/01982/joyce/tmp/%s_t_%d_tol_%f_amp_%d", algo_name,numThreads,ttol,tamp);
    myfile.open (filename);
  }

  //std::cout<<"print PageRank\n";
  for (auto ii = graph.begin(), ei = graph.end(); ii != ei; ++ii) {
    GNode src = *ii;
    node_data_reference n = graph.getData(src);
    float value = n.getPageRank()/sum; // normalized PR (divide PR by sum)
    //float value = n.getPageRank(); // raw PR 
    //std::cout<<value<<" "; 
    if(dbg){
      myfile << value <<" ";
    }
    Pair key(value, src);

    if ((int) top.size() < topn) {
      top.insert(std::make_pair(key, src));
      continue;
    }

    if (top.begin()->first < key) {
      top.erase(top.begin());
      top.insert(std::make_pair(key, src));
    }
  }
  if(dbg){
    myfile.close();
  }
  //std::cout<<"\nend of print\n";

  int rank = 1;
  std::cout << "Rank PageRank Id\n";
  for (typename Top::reverse_iterator ii = top.rbegin(), ei = top.rend(); ii != ei; ++ii, ++rank) {
    std::cout << rank << ": " << ii->first.value << " " << ii->first.id << "\n";
  }
}


template<typename Graph>
std::vector<typename Graph::GraphNode> getDegSortedNodes(Graph& g) {
  std::vector<typename Graph::GraphNode> nodes;
  nodes.reserve(std::distance(g.begin(), g.end()));
  std::copy(g.begin(), g.end(), std::back_insert_iterator<decltype(nodes)>(nodes));
  Galois::ParallelSTL::sort(nodes.begin(), nodes.end(), 
                            [&g](const typename Graph::GraphNode& lhs, 
                                 const typename  Graph::GraphNode& rhs) {
                              return std::distance(g.edge_begin(lhs), g.edge_end(lhs))
                                > std::distance(g.edge_begin(rhs), g.edge_end(rhs));
                            });
  return nodes;
}

template<typename Graph>
std::vector<typename Graph::GraphNode> getPRSortedNodes(Graph& g) {
  std::vector<typename Graph::GraphNode> nodes;
  nodes.reserve(std::distance(g.begin(), g.end()));
  std::copy(g.begin(), g.end(), std::back_insert_iterator<decltype(nodes)>(nodes));
  Galois::ParallelSTL::sort(nodes.begin(), nodes.end(), 
                            [&g](const typename Graph::GraphNode& lhs, 
                                 const typename  Graph::GraphNode& rhs) {
                              return g.getData(lhs).getPageRank() > g.getData(rhs).getPageRank();
                            });
  return nodes;
}


//---------- asynchronous with residual (two level priority)
struct PPRAsyncRsd {
  static constexpr double alpha = 0.99;

  struct LNode {
    float value;
    float residual; // tracking residual
    bool flag; // tracking if it is in the worklist
    bool seedset;
    float getPageRank() const { return value; }
  };

  typedef Galois::Graph::LC_CSR_Graph<LNode,void>
    ::with_numa_alloc<true>::type
    Graph;
  typedef Graph::GraphNode GNode;

  std::string name() const { return "PPRAsyncRsd"; }

  void readGraph(Graph& graph) {
    Galois::Graph::readGraph(graph, filename); 
  }

  struct Initialize {
    Graph& g;
    Initialize(Graph& g): g(g) { }
    void operator()(Graph::GraphNode n) {
      LNode& data = g.getData(n);
      data.value = 0.0;
      data.flag = true;
      data.seedset = false;
      data.residual = 0.0;
    }
  };

  struct Process2 {
    Graph& graph;
     
    Process2(Graph& g): graph(g) { }

    void operator()(const GNode& src, Galois::UserContext<GNode>& ctx) {
      LNode& sdata = graph.getData(src);
      if (sdata.residual < tolerance)
        return;

      // the node is processed
      sdata.flag = false;
      double sum = 0;
      for (auto jj = graph.edge_begin(src, Galois::MethodFlag::NONE), ej = graph.edge_end(src, Galois::MethodFlag::NONE); jj != ej; ++jj) {
        GNode dst = graph.getEdgeDst(jj);
        LNode& ddata = graph.getData(dst, Galois::MethodFlag::NONE);
        sum += ddata.value / std::distance(graph.edge_begin(dst), graph.edge_end(dst));
      }
      float value = alpha * sum + (sdata.seedset ? (1.0 - alpha) : 0.0);
      float diff = std::fabs(value - sdata.value);

      if (diff >= tolerance) {
        sdata.value = value;
        //std::cout << src << " " << sdata.value << "\n";
        // for each out-going neighbors
        for (auto jj = graph.edge_begin(src, Galois::MethodFlag::NONE), ej = graph.edge_end(src, Galois::MethodFlag::NONE); jj != ej; ++jj) {
          GNode dst = graph.getEdgeDst(jj);
	  LNode& ddata = graph.getData(dst, Galois::MethodFlag::NONE);
	  ddata.residual += sdata.residual*alpha/std::distance(graph.edge_begin(src), graph.edge_end(src)); // update residual
	  // if the node is not in the worklist and the residual is greater than tolerance
	  if(!ddata.flag && ddata.residual>=tolerance) {
	    ddata.flag = true;
            ctx.push(dst);
	  } 
        }
        sdata.residual = 0.0; // update residual
      } // enf of if
      
    } // end of operator
  };

  double computeResidual(Graph& graph,  GNode src) {
    double retval = 0;
    for (auto jj = graph.edge_begin(src), ej = graph.edge_end(src); jj != ej; ++jj){
      GNode dst = graph.getEdgeDst(jj);
      retval += 1.0/std::distance(graph.edge_begin(dst), graph.edge_end(dst));
    }
    return retval * alpha * (1.0 - alpha);
  }

  std::vector<GNode> cluster_from_sweep(Graph& g) {
    // sparserow* G, sparsevec& p, 
    // std::vector<mwIndex>& cluster, double *outcond, double* outvolume,
    // double *outcut)
    // now we have to do the sweep over p in sorted order by value
    auto nodes = getPRSortedNodes(g);
    struct ldata {
      unsigned volume;
      int cutsize;
    };
    
    std::vector<unsigned> rank(nodes.size());
    std::vector<ldata> data(nodes.size());

    size_t i = 0;
    for(auto n : nodes)
      rank[n] = i++;
    
    unsigned total_degree = 0;

    i = 0;
    for (auto n : nodes) {
      int deg = std::distance(g.edge_begin(n), g.edge_end(n));
      total_degree += deg;
      int change = deg;
      for (auto ni = g.edge_begin(n), ne = g.edge_end(n); ni != ne; ++ni) {
        if (rank[g.getEdgeDst(ni)] < rank[n])
          change -= 2;
      }
      //assert(change > 0 || -change < curcutsize);
      data[i].cutsize = change;
      data[i].volume = deg;
      ++i;
    }
    std::partial_sum(data.begin(), data.end(), data.begin(), [] (const ldata& lhs, const ldata& rhs) -> ldata { return {lhs.volume + rhs.volume, lhs.cutsize + rhs.cutsize}; });
    std::vector<double> conductance(data.size());
    std::transform(data.begin(), data.end(), conductance.begin(),
                   [total_degree] (const ldata& d) -> double {
                     if (d.volume == 0 || total_degree == d.volume)
                       return  1.0;
                     else 
                       return double(d.cutsize)/double(std::min(d.volume, total_degree-d.volume));
                   });

    for (int i = 0; i < 10; ++i )
      std::cout << conductance[i] << " ";
    std::cout << "\n";

    auto m = std::min_element(conductance.begin(), conductance.end());
    assert(m != conductance.end());
    double mincond = *m;
    //printf("mincond=%f mincondind=%i\n", mincond, mincondind);
    size_t num = std::distance(conductance.begin(), m);
    std::vector<GNode> cluster;
    for (i = 0; i <= num; ++i)
      cluster.push_back(nodes[i]);
    return cluster;
  }



  void operator()(Graph& graph, GNode seed) {
    for (auto ii = graph.edge_begin(seed), ee = graph.edge_end(seed);
         ii != ee; ++ii) {
      auto n = graph.getEdgeDst(ii);
      auto& d = graph.getData(n);
      d.residual = computeResidual(graph,n);
      d.seedset = true;
      d.value = 1 - alpha;
    }
    graph.getData(seed).residual = computeResidual(graph, seed);
    graph.getData(seed).seedset = true;
    graph.getData(seed).value = 1 - alpha;

    typedef Galois::WorkList::dChunkedFIFO<16> WL;
    Galois::for_each_local(graph, Process2(graph), Galois::wl<WL>());
  }
};


//! Find k seeds, in degree order which are at least on hop
template<typename Graph>
std::vector<typename Graph::GraphNode> findPPRSeeds(Graph& g, unsigned k) {
  std::vector<typename Graph::GraphNode> nodes = getDegSortedNodes(g);
  std::set<typename Graph::GraphNode> marks;
  std::vector<typename Graph::GraphNode> retval;
  auto nodeI = nodes.begin();
  while (k) {
    --k;
    while (marks.count(*nodeI))
      ++nodeI;
    auto n = *nodeI++;
    retval.push_back(n);
    marks.insert(n);
    for (auto ii = g.edge_begin(n), ee = g.edge_end(n); ii != ee; ++ii)
      marks.insert(g.getEdgeDst(ii));
  }
  return retval;
}


template<typename Algo>
void run() {
  typedef typename Algo::Graph Graph;

  Algo algo;
  Graph graph;

  algo.readGraph(graph);

  Galois::preAlloc(numThreads + (graph.size() * sizeof(typename Graph::node_data_type)) / Galois::Runtime::MM::hugePageSize);
  Galois::reportPageAlloc("MeminfoPre");

  Galois::StatTimer T;
  std::cout << "Running " << algo.name() << " version\n";
  std::cout << "tolerance: " << tolerance << "\n";
  T.start();
  Galois::do_all_local(graph, typename Algo::Initialize(graph));
  algo(graph);
  T.stop();
  
  Galois::reportPageAlloc("MeminfoPost");

  if (!skipVerify)
    printTop(graph, 10, algo.name().c_str(), numThreads);
}

template<typename Algo>
void runPPR() {
  typedef typename Algo::Graph Graph;

  Algo algo;
  Graph graph;

  algo.readGraph(graph);

  std::cout << "Read " << std::distance(graph.begin(), graph.end()) << " Nodes\n";

  Galois::preAlloc(numThreads + (graph.size() * sizeof(typename Graph::node_data_type)) / Galois::Runtime::MM::hugePageSize);
  Galois::reportPageAlloc("MeminfoPre");

  unsigned numSeeds = 2;

  Galois::StatTimer Tt;
  Tt.start();
  auto seeds = findPPRSeeds(graph, numSeeds);
  Tt.stop();
  std::cout << "Find " << numSeeds << " seeds (found " << seeds.size() << ") in " << Tt.get() << "ms\n";

  std::map<typename Graph::GraphNode, std::deque<unsigned> > clusters;

  unsigned counter = 0;
  for (auto seed : seeds) {

    Galois::StatTimer T1, T2, T3;
    std::cout << "Running " << algo.name() << " version\n";
    std::cout << "tolerance: " << tolerance << "\n";
    T1.start();
    Galois::do_all_local(graph, typename Algo::Initialize(graph));
    T1.stop();
    T2.start();
    algo(graph, seed);
    T2.stop();
    T3.start();
    auto c = algo.cluster_from_sweep(graph);
    T3.stop();
    std::cout << T1.get() << " " << T2.get() << " " << T3.get() << "\n";

    std::cout << seed << " : " << c.size() << "\n";
    // for (auto n : c)
    //   std::cout << n << " ";
    // std::cout << "\n";

    for (auto n : c)
      clusters[n].push_back(counter);
    ++counter;

    Galois::reportPageAlloc("MeminfoPost");
  }

  for (auto np : clusters) {
    std::cout << np.first << ": ";
    for (auto n : np.second)
      std::cout << n << " ";
    std::cout << "\n";
  }

  //if (!skipVerify)
  //printTop(graph, 10, algo.name().c_str(), numThreads);
}

int main(int argc, char **argv) {
  LonestarStart(argc, argv, name, desc, url);
  Galois::StatManager statManager;

  Galois::StatTimer T("TotalTime");
  T.start();
  switch (algo) {
    case Algo::sync_pr: run<Sync>(); break;
    case Algo::async: run<Async>(); break;
    case Algo::async_rsd: run<AsyncRsd>(); break;
    case Algo::async_prt: run<AsyncPrt>(); break;
    case Algo::async_ppr_rsd: runPPR<PPRAsyncRsd>(); break;
    default: std::cerr << "Unknown algorithm\n"; abort();
  }
  T.stop();

  return 0;
}<|MERGE_RESOLUTION|>--- conflicted
+++ resolved
@@ -355,16 +355,9 @@
 
     void operator()(const GNode& src, Galois::UserContext<GNode>& ctx) {
       LNode& sdata = graph.getData(src);
-<<<<<<< HEAD
-
-      if (sdata.residual < tolerance){
-        return;
-      }
-
-=======
       if (sdata.residual < tolerance)
         return;
->>>>>>> ce11676c
+
       // the node is processed
       sdata.flag = false;
       double sum = 0;
