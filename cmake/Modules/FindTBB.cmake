--- conflicted
+++ resolved
@@ -1,293 +1,286 @@
-# Locate Intel Threading Building Blocks include paths and libraries
-# FindTBB.cmake can be found at https://code.google.com/p/findtbb/
-# Written by Hannes Hofmann <hannes.hofmann _at_ informatik.uni-erlangen.de>
-# Improvements by Gino van den Bergen <gino _at_ dtecta.com>,
-#   Florian Uhlig <F.Uhlig _at_ gsi.de>,
-#   Jiri Marsik <jiri.marsik89 _at_ gmail.com>
-
-# The MIT License
-#
-# Copyright (c) 2011 Hannes Hofmann
-#
-# Permission is hereby granted, free of charge, to any person obtaining a copy
-# of this software and associated documentation files (the "Software"), to deal
-# in the Software without restriction, including without limitation the rights
-# to use, copy, modify, merge, publish, distribute, sublicense, and/or sell
-# copies of the Software, and to permit persons to whom the Software is
-# furnished to do so, subject to the following conditions:
-#
-# The above copyright notice and this permission notice shall be included in
-# all copies or substantial portions of the Software.
-#
-# THE SOFTWARE IS PROVIDED "AS IS", WITHOUT WARRANTY OF ANY KIND, EXPRESS OR
-# IMPLIED, INCLUDING BUT NOT LIMITED TO THE WARRANTIES OF MERCHANTABILITY,
-# FITNESS FOR A PARTICULAR PURPOSE AND NONINFRINGEMENT. IN NO EVENT SHALL THE
-# AUTHORS OR COPYRIGHT HOLDERS BE LIABLE FOR ANY CLAIM, DAMAGES OR OTHER
-# LIABILITY, WHETHER IN AN ACTION OF CONTRACT, TORT OR OTHERWISE, ARISING FROM,
-# OUT OF OR IN CONNECTION WITH THE SOFTWARE OR THE USE OR OTHER DEALINGS IN
-# THE SOFTWARE.
-
-# GvdB: This module uses the environment variable TBB_ARCH_PLATFORM which defines architecture and compiler.
-#   e.g. "ia32/vc8" or "em64t/cc4.1.0_libc2.4_kernel2.6.16.21"
-#   TBB_ARCH_PLATFORM is set by the build script tbbvars[.bat|.sh|.csh], which can be found
-#   in the TBB installation directory (TBB_INSTALL_DIR).
-#
-# GvdB: Mac OS X distribution places libraries directly in lib directory.
-#
-# For backwards compatibility, you may explicitely set the CMake variables TBB_ARCHITECTURE and TBB_COMPILER.
-# TBB_ARCHITECTURE [ ia32 | em64t | itanium ]
-#   which architecture to use
-# TBB_COMPILER e.g. vc9 or cc3.2.3_libc2.3.2_kernel2.4.21 or cc4.0.1_os10.4.9
-#   which compiler to use (detected automatically on Windows)
-
-# This module respects
-# TBB_INSTALL_DIR or $ENV{TBB21_INSTALL_DIR} or $ENV{TBB_INSTALL_DIR}
-
-# This module defines
-# TBB_INCLUDE_DIRS, where to find task_scheduler_init.h, etc.
-# TBB_LIBRARY_DIRS, where to find libtbb, libtbbmalloc
-# TBB_DEBUG_LIBRARY_DIRS, where to find libtbb_debug, libtbbmalloc_debug
-# TBB_INSTALL_DIR, the base TBB install directory
-# TBB_LIBRARIES, the libraries to link against to use TBB.
-# TBB_DEBUG_LIBRARIES, the libraries to link against to use TBB with debug symbols.
-# TBB_FOUND, If false, don't try to use TBB.
-# TBB_INTERFACE_VERSION, as defined in tbb/tbb_stddef.h
-
-
-if (WIN32)
-    # has em64t/vc8 em64t/vc9
-    # has ia32/vc7.1 ia32/vc8 ia32/vc9
-    set(_TBB_DEFAULT_INSTALL_DIR "C:/Program Files/Intel/TBB" "C:/Program Files (x86)/Intel/TBB")
-    set(_TBB_LIB_NAME "tbb")
-    set(_TBB_LIB_MALLOC_NAME "${_TBB_LIB_NAME}malloc")
-    set(_TBB_LIB_DEBUG_NAME "${_TBB_LIB_NAME}_debug")
-    set(_TBB_LIB_MALLOC_DEBUG_NAME "${_TBB_LIB_MALLOC_NAME}_debug")
-    if (MSVC71)
-        set (_TBB_COMPILER "vc7.1")
-    endif(MSVC71)
-    if (MSVC80)
-        set(_TBB_COMPILER "vc8")
-    endif(MSVC80)
-    if (MSVC90)
-        set(_TBB_COMPILER "vc9")
-    endif(MSVC90)
-    if(MSVC10)
-        set(_TBB_COMPILER "vc10")
-    endif(MSVC10)
-    # Todo: add other Windows compilers such as ICL.
-    set(_TBB_ARCHITECTURE ${TBB_ARCHITECTURE})
-endif (WIN32)
-
-if (UNIX)
-    if (APPLE)
-        # MAC
-        set(_TBB_DEFAULT_INSTALL_DIR "/Library/Frameworks/Intel_TBB.framework/Versions")
-        # libs: libtbb.dylib, libtbbmalloc.dylib, *_debug
-        set(_TBB_LIB_NAME "tbb")
-        set(_TBB_LIB_MALLOC_NAME "${_TBB_LIB_NAME}malloc")
-        set(_TBB_LIB_DEBUG_NAME "${_TBB_LIB_NAME}_debug")
-        set(_TBB_LIB_MALLOC_DEBUG_NAME "${_TBB_LIB_MALLOC_NAME}_debug")
-        # default flavor on apple: ia32/cc4.0.1_os10.4.9
-        # Jiri: There is no reason to presume there is only one flavor and
-        #       that user's setting of variables should be ignored.
-        if(NOT TBB_COMPILER)
-            set(_TBB_COMPILER "cc4.0.1_os10.4.9")
-        elseif (NOT TBB_COMPILER)
-            set(_TBB_COMPILER ${TBB_COMPILER})
-        endif(NOT TBB_COMPILER)
-        if(NOT TBB_ARCHITECTURE)
-            set(_TBB_ARCHITECTURE "ia32")
-        elseif(NOT TBB_ARCHITECTURE)
-            set(_TBB_ARCHITECTURE ${TBB_ARCHITECTURE})
-        endif(NOT TBB_ARCHITECTURE)
-    else (APPLE)
-        # LINUX
-        set(_TBB_DEFAULT_INSTALL_DIR "/opt/intel/tbb" "/usr/local/include" "/usr/include")
-        set(_TBB_LIB_NAME "tbb")
-        set(_TBB_LIB_MALLOC_NAME "${_TBB_LIB_NAME}malloc")
-        set(_TBB_LIB_DEBUG_NAME "${_TBB_LIB_NAME}_debug")
-        set(_TBB_LIB_MALLOC_DEBUG_NAME "${_TBB_LIB_MALLOC_NAME}_debug")
-        # has em64t/cc3.2.3_libc2.3.2_kernel2.4.21 em64t/cc3.3.3_libc2.3.3_kernel2.6.5 em64t/cc3.4.3_libc2.3.4_kernel2.6.9 em64t/cc4.1.0_libc2.4_kernel2.6.16.21
-        # has ia32/*
-        # has itanium/*
-        set(_TBB_COMPILER ${TBB_COMPILER})
-        set(_TBB_ARCHITECTURE ${TBB_ARCHITECTURE})
-    endif (APPLE)
-endif (UNIX)
-
-if (CMAKE_SYSTEM MATCHES "SunOS.*")
-# SUN
-# not yet supported
-# has em64t/cc3.4.3_kernel5.10
-# has ia32/*
-endif (CMAKE_SYSTEM MATCHES "SunOS.*")
-
-
-#-- Clear the public variables
-set (TBB_FOUND "NO")
-
-
-#-- Find TBB install dir and set ${_TBB_INSTALL_DIR} and cached ${TBB_INSTALL_DIR}
-# first: use CMake variable TBB_INSTALL_DIR
-if (TBB_INSTALL_DIR)
-    set (_TBB_INSTALL_DIR ${TBB_INSTALL_DIR})
-endif (TBB_INSTALL_DIR)
-# second: use environment variable
-if (NOT _TBB_INSTALL_DIR)
-    if (NOT "$ENV{TBBROOT}" STREQUAL "")
-        set (_TBB_INSTALL_DIR $ENV{TBBROOT})
-    endif()
-    if (NOT "$ENV{TBB_INSTALL_DIR}" STREQUAL "")
-        set (_TBB_INSTALL_DIR $ENV{TBB_INSTALL_DIR})
-    endif (NOT "$ENV{TBB_INSTALL_DIR}" STREQUAL "")
-    # Intel recommends setting TBB21_INSTALL_DIR
-    if (NOT "$ENV{TBB21_INSTALL_DIR}" STREQUAL "")
-        set (_TBB_INSTALL_DIR $ENV{TBB21_INSTALL_DIR})
-    endif (NOT "$ENV{TBB21_INSTALL_DIR}" STREQUAL "")
-    if (NOT "$ENV{TBB22_INSTALL_DIR}" STREQUAL "")
-        set (_TBB_INSTALL_DIR $ENV{TBB22_INSTALL_DIR})
-    endif (NOT "$ENV{TBB22_INSTALL_DIR}" STREQUAL "")
-    if (NOT "$ENV{TBB30_INSTALL_DIR}" STREQUAL "")
-        set (_TBB_INSTALL_DIR $ENV{TBB30_INSTALL_DIR})
-    endif (NOT "$ENV{TBB30_INSTALL_DIR}" STREQUAL "")
-endif (NOT _TBB_INSTALL_DIR)
-# third: try to find path automatically
-if (NOT _TBB_INSTALL_DIR)
-    if (_TBB_DEFAULT_INSTALL_DIR)
-        set (_TBB_INSTALL_DIR ${_TBB_DEFAULT_INSTALL_DIR})
-    endif (_TBB_DEFAULT_INSTALL_DIR)
-endif (NOT _TBB_INSTALL_DIR)
-# sanity check
-if (NOT _TBB_INSTALL_DIR)
-    message ("ERROR: Unable to find Intel TBB install directory. ${_TBB_INSTALL_DIR}")
-else (NOT _TBB_INSTALL_DIR)
-# finally: set the cached CMake variable TBB_INSTALL_DIR
-if (NOT TBB_INSTALL_DIR)
-    set (TBB_INSTALL_DIR ${_TBB_INSTALL_DIR} CACHE PATH "Intel TBB install directory")
-    mark_as_advanced(TBB_INSTALL_DIR)
-endif (NOT TBB_INSTALL_DIR)
-
-
-#-- A macro to rewrite the paths of the library. This is necessary, because
-#   find_library() always found the em64t/vc9 version of the TBB libs
-macro(TBB_CORRECT_LIB_DIR var_name)
-#    if (NOT "${_TBB_ARCHITECTURE}" STREQUAL "em64t")
-        string(REPLACE em64t "${_TBB_ARCHITECTURE}" ${var_name} ${${var_name}})
-#    endif (NOT "${_TBB_ARCHITECTURE}" STREQUAL "em64t")
-    string(REPLACE ia32 "${_TBB_ARCHITECTURE}" ${var_name} ${${var_name}})
-    string(REPLACE vc7.1 "${_TBB_COMPILER}" ${var_name} ${${var_name}})
-    string(REPLACE vc8 "${_TBB_COMPILER}" ${var_name} ${${var_name}})
-    string(REPLACE vc9 "${_TBB_COMPILER}" ${var_name} ${${var_name}})
-    string(REPLACE vc10 "${_TBB_COMPILER}" ${var_name} ${${var_name}})
-endmacro(TBB_CORRECT_LIB_DIR var_content)
-
-
-#-- Look for include directory and set ${TBB_INCLUDE_DIR}
-set (TBB_INC_SEARCH_DIR ${_TBB_INSTALL_DIR}/include)
-# Jiri: tbbvars now sets the CPATH environment variable to the directory
-#       containing the headers.
-find_path(TBB_INCLUDE_DIR
-    tbb/task_scheduler_init.h
-    PATHS ${TBB_INC_SEARCH_DIR} ENV CPATH
-)
-mark_as_advanced(TBB_INCLUDE_DIR)
-
-
-#-- Look for libraries
-# GvdB: $ENV{TBB_ARCH_PLATFORM} is set by the build script tbbvars[.bat|.sh|.csh]
-if (NOT $ENV{TBB_ARCH_PLATFORM} STREQUAL "")
-    set (_TBB_LIBRARY_DIR 
-         ${_TBB_INSTALL_DIR}/lib/$ENV{TBB_ARCH_PLATFORM}
-         ${_TBB_INSTALL_DIR}/$ENV{TBB_ARCH_PLATFORM}/lib
-        )
-endif (NOT $ENV{TBB_ARCH_PLATFORM} STREQUAL "")
-# Jiri: This block isn't mutually exclusive with the previous one
-#       (hence no else), instead I test if the user really specified
-#       the variables in question.
-if ((NOT ${TBB_ARCHITECTURE} STREQUAL "") AND (NOT ${TBB_COMPILER} STREQUAL ""))
-    # HH: deprecated
-    message(STATUS "[Warning] FindTBB.cmake: The use of TBB_ARCHITECTURE and TBB_COMPILER is deprecated and may not be supported in future versions. Please set \$ENV{TBB_ARCH_PLATFORM} (using tbbvars.[bat|csh|sh]).")
-    # Jiri: It doesn't hurt to look in more places, so I store the hints from
-    #       ENV{TBB_ARCH_PLATFORM} and the TBB_ARCHITECTURE and TBB_COMPILER
-    #       variables and search them both.
-    set (_TBB_LIBRARY_DIR "${_TBB_INSTALL_DIR}/${_TBB_ARCHITECTURE}/${_TBB_COMPILER}/lib" ${_TBB_LIBRARY_DIR})
-endif ((NOT ${TBB_ARCHITECTURE} STREQUAL "") AND (NOT ${TBB_COMPILER} STREQUAL ""))
-
-# GvdB: Mac OS X distribution places libraries directly in lib directory.
-list(APPEND _TBB_LIBRARY_DIR ${_TBB_INSTALL_DIR}/lib)
-
-# Jiri: No reason not to check the default paths. From recent versions,
-#       tbbvars has started exporting the LIBRARY_PATH and LD_LIBRARY_PATH
-#       variables, which now point to the directories of the lib files.
-#       It all makes more sense to use the ${_TBB_LIBRARY_DIR} as a HINTS
-#       argument instead of the implicit PATHS as it isn't hard-coded
-#       but computed by system introspection. Searching the LIBRARY_PATH
-#       and LD_LIBRARY_PATH environment variables is now even more important
-#       that tbbvars doesn't export TBB_ARCH_PLATFORM and it facilitates
-#       the use of TBB built from sources.
-find_library(TBB_LIBRARY ${_TBB_LIB_NAME} HINTS ${_TBB_LIBRARY_DIR}
-        PATHS ENV LIBRARY_PATH ENV LD_LIBRARY_PATH)
-find_library(TBB_MALLOC_LIBRARY ${_TBB_LIB_MALLOC_NAME} HINTS ${_TBB_LIBRARY_DIR}
-        PATHS ENV LIBRARY_PATH ENV LD_LIBRARY_PATH)
-
-#Extract path from TBB_LIBRARY name
-get_filename_component(TBB_LIBRARY_DIR ${TBB_LIBRARY} PATH)
-
-#TBB_CORRECT_LIB_DIR(TBB_LIBRARY)
-#TBB_CORRECT_LIB_DIR(TBB_MALLOC_LIBRARY)
-mark_as_advanced(TBB_LIBRARY TBB_MALLOC_LIBRARY)
-
-#-- Look for debug libraries
-# Jiri: Changed the same way as for the release libraries.
-find_library(TBB_LIBRARY_DEBUG ${_TBB_LIB_DEBUG_NAME} HINTS ${_TBB_LIBRARY_DIR}
-        PATHS ENV LIBRARY_PATH ENV LD_LIBRARY_PATH)
-find_library(TBB_MALLOC_LIBRARY_DEBUG ${_TBB_LIB_MALLOC_DEBUG_NAME} HINTS ${_TBB_LIBRARY_DIR}
-        PATHS ENV LIBRARY_PATH ENV LD_LIBRARY_PATH)
-
-# Jiri: Self-built TBB stores the debug libraries in a separate directory.
-#       Extract path from TBB_LIBRARY_DEBUG name
-get_filename_component(TBB_LIBRARY_DEBUG_DIR ${TBB_LIBRARY_DEBUG} PATH)
-
-#TBB_CORRECT_LIB_DIR(TBB_LIBRARY_DEBUG)
-#TBB_CORRECT_LIB_DIR(TBB_MALLOC_LIBRARY_DEBUG)
-mark_as_advanced(TBB_LIBRARY_DEBUG TBB_MALLOC_LIBRARY_DEBUG)
-
-
-if (TBB_INCLUDE_DIR)
-    if (TBB_LIBRARY)
-        set (TBB_FOUND "YES")
-        set (TBB_LIBRARIES ${TBB_LIBRARY} ${TBB_MALLOC_LIBRARY} ${TBB_LIBRARIES})
-        set (TBB_DEBUG_LIBRARIES ${TBB_LIBRARY_DEBUG} ${TBB_MALLOC_LIBRARY_DEBUG} ${TBB_DEBUG_LIBRARIES})
-        set (TBB_INCLUDE_DIRS ${TBB_INCLUDE_DIR} CACHE PATH "TBB include directory" FORCE)
-        set (TBB_LIBRARY_DIRS ${TBB_LIBRARY_DIR} CACHE PATH "TBB library directory" FORCE)
-        # Jiri: Self-built TBB stores the debug libraries in a separate directory.
-        set (TBB_DEBUG_LIBRARY_DIRS ${TBB_LIBRARY_DEBUG_DIR} CACHE PATH "TBB debug library directory" FORCE)
-        mark_as_advanced(TBB_INCLUDE_DIRS TBB_LIBRARY_DIRS TBB_DEBUG_LIBRARY_DIRS TBB_LIBRARIES TBB_DEBUG_LIBRARIES)
-        message(STATUS "Found Intel TBB")
-    endif (TBB_LIBRARY)
-endif (TBB_INCLUDE_DIR)
-
-if (NOT TBB_FOUND)
-    message("ERROR: Intel TBB NOT found!")
-    message(STATUS "Looked for Threading Building Blocks in ${_TBB_INSTALL_DIR}")
-    # do only throw fatal, if this pkg is REQUIRED
-    if (TBB_FIND_REQUIRED)
-        message(FATAL_ERROR "Could NOT find TBB library.")
-    endif (TBB_FIND_REQUIRED)
-endif (NOT TBB_FOUND)
-
-endif (NOT _TBB_INSTALL_DIR)
-
-if (TBB_FOUND)
-<<<<<<< HEAD
-#	set(TBB_INTERFACE_VERSION 0)
-#	FILE(READ "${TBB_INCLUDE_DIRS}/tbb/tbb_stddef.h" _TBB_VERSION_CONTENTS)
-#	STRING(REGEX REPLACE ".*#define TBB_INTERFACE_VERSION ([0-9]+).*" "\\1" TBB_INTERFACE_VERSION "${_TBB_VERSION_CONTENTS}")
-#	set(TBB_INTERFACE_VERSION "${TBB_INTERFACE_VERSION}")
-=======
-	set(TBB_INTERFACE_VERSION 0)
-#	FILE(READ "${TBB_INCLUDE_DIRS}/tbb/tbb_stddef.h" _TBB_VERSION_CONTENTS)
-	STRING(REGEX REPLACE ".*#define TBB_INTERFACE_VERSION ([0-9]+).*" "\\1" TBB_INTERFACE_VERSION "${_TBB_VERSION_CONTENTS}")
-	set(TBB_INTERFACE_VERSION "${TBB_INTERFACE_VERSION}")
->>>>>>> 58e02402
-endif (TBB_FOUND)
+# Locate Intel Threading Building Blocks include paths and libraries
+# FindTBB.cmake can be found at https://code.google.com/p/findtbb/
+# Written by Hannes Hofmann <hannes.hofmann _at_ informatik.uni-erlangen.de>
+# Improvements by Gino van den Bergen <gino _at_ dtecta.com>,
+#   Florian Uhlig <F.Uhlig _at_ gsi.de>,
+#   Jiri Marsik <jiri.marsik89 _at_ gmail.com>
+
+# The MIT License
+#
+# Copyright (c) 2011 Hannes Hofmann
+#
+# Permission is hereby granted, free of charge, to any person obtaining a copy
+# of this software and associated documentation files (the "Software"), to deal
+# in the Software without restriction, including without limitation the rights
+# to use, copy, modify, merge, publish, distribute, sublicense, and/or sell
+# copies of the Software, and to permit persons to whom the Software is
+# furnished to do so, subject to the following conditions:
+#
+# The above copyright notice and this permission notice shall be included in
+# all copies or substantial portions of the Software.
+#
+# THE SOFTWARE IS PROVIDED "AS IS", WITHOUT WARRANTY OF ANY KIND, EXPRESS OR
+# IMPLIED, INCLUDING BUT NOT LIMITED TO THE WARRANTIES OF MERCHANTABILITY,
+# FITNESS FOR A PARTICULAR PURPOSE AND NONINFRINGEMENT. IN NO EVENT SHALL THE
+# AUTHORS OR COPYRIGHT HOLDERS BE LIABLE FOR ANY CLAIM, DAMAGES OR OTHER
+# LIABILITY, WHETHER IN AN ACTION OF CONTRACT, TORT OR OTHERWISE, ARISING FROM,
+# OUT OF OR IN CONNECTION WITH THE SOFTWARE OR THE USE OR OTHER DEALINGS IN
+# THE SOFTWARE.
+
+# GvdB: This module uses the environment variable TBB_ARCH_PLATFORM which defines architecture and compiler.
+#   e.g. "ia32/vc8" or "em64t/cc4.1.0_libc2.4_kernel2.6.16.21"
+#   TBB_ARCH_PLATFORM is set by the build script tbbvars[.bat|.sh|.csh], which can be found
+#   in the TBB installation directory (TBB_INSTALL_DIR).
+#
+# GvdB: Mac OS X distribution places libraries directly in lib directory.
+#
+# For backwards compatibility, you may explicitely set the CMake variables TBB_ARCHITECTURE and TBB_COMPILER.
+# TBB_ARCHITECTURE [ ia32 | em64t | itanium ]
+#   which architecture to use
+# TBB_COMPILER e.g. vc9 or cc3.2.3_libc2.3.2_kernel2.4.21 or cc4.0.1_os10.4.9
+#   which compiler to use (detected automatically on Windows)
+
+# This module respects
+# TBB_INSTALL_DIR or $ENV{TBB21_INSTALL_DIR} or $ENV{TBB_INSTALL_DIR}
+
+# This module defines
+# TBB_INCLUDE_DIRS, where to find task_scheduler_init.h, etc.
+# TBB_LIBRARY_DIRS, where to find libtbb, libtbbmalloc
+# TBB_DEBUG_LIBRARY_DIRS, where to find libtbb_debug, libtbbmalloc_debug
+# TBB_INSTALL_DIR, the base TBB install directory
+# TBB_LIBRARIES, the libraries to link against to use TBB.
+# TBB_DEBUG_LIBRARIES, the libraries to link against to use TBB with debug symbols.
+# TBB_FOUND, If false, don't try to use TBB.
+# TBB_INTERFACE_VERSION, as defined in tbb/tbb_stddef.h
+
+
+if (WIN32)
+    # has em64t/vc8 em64t/vc9
+    # has ia32/vc7.1 ia32/vc8 ia32/vc9
+    set(_TBB_DEFAULT_INSTALL_DIR "C:/Program Files/Intel/TBB" "C:/Program Files (x86)/Intel/TBB")
+    set(_TBB_LIB_NAME "tbb")
+    set(_TBB_LIB_MALLOC_NAME "${_TBB_LIB_NAME}malloc")
+    set(_TBB_LIB_DEBUG_NAME "${_TBB_LIB_NAME}_debug")
+    set(_TBB_LIB_MALLOC_DEBUG_NAME "${_TBB_LIB_MALLOC_NAME}_debug")
+    if (MSVC71)
+        set (_TBB_COMPILER "vc7.1")
+    endif(MSVC71)
+    if (MSVC80)
+        set(_TBB_COMPILER "vc8")
+    endif(MSVC80)
+    if (MSVC90)
+        set(_TBB_COMPILER "vc9")
+    endif(MSVC90)
+    if(MSVC10)
+        set(_TBB_COMPILER "vc10")
+    endif(MSVC10)
+    # Todo: add other Windows compilers such as ICL.
+    set(_TBB_ARCHITECTURE ${TBB_ARCHITECTURE})
+endif (WIN32)
+
+if (UNIX)
+    if (APPLE)
+        # MAC
+        set(_TBB_DEFAULT_INSTALL_DIR "/Library/Frameworks/Intel_TBB.framework/Versions")
+        # libs: libtbb.dylib, libtbbmalloc.dylib, *_debug
+        set(_TBB_LIB_NAME "tbb")
+        set(_TBB_LIB_MALLOC_NAME "${_TBB_LIB_NAME}malloc")
+        set(_TBB_LIB_DEBUG_NAME "${_TBB_LIB_NAME}_debug")
+        set(_TBB_LIB_MALLOC_DEBUG_NAME "${_TBB_LIB_MALLOC_NAME}_debug")
+        # default flavor on apple: ia32/cc4.0.1_os10.4.9
+        # Jiri: There is no reason to presume there is only one flavor and
+        #       that user's setting of variables should be ignored.
+        if(NOT TBB_COMPILER)
+            set(_TBB_COMPILER "cc4.0.1_os10.4.9")
+        elseif (NOT TBB_COMPILER)
+            set(_TBB_COMPILER ${TBB_COMPILER})
+        endif(NOT TBB_COMPILER)
+        if(NOT TBB_ARCHITECTURE)
+            set(_TBB_ARCHITECTURE "ia32")
+        elseif(NOT TBB_ARCHITECTURE)
+            set(_TBB_ARCHITECTURE ${TBB_ARCHITECTURE})
+        endif(NOT TBB_ARCHITECTURE)
+    else (APPLE)
+        # LINUX
+        set(_TBB_DEFAULT_INSTALL_DIR "/opt/intel/tbb" "/usr/local/include" "/usr/include")
+        set(_TBB_LIB_NAME "tbb")
+        set(_TBB_LIB_MALLOC_NAME "${_TBB_LIB_NAME}malloc")
+        set(_TBB_LIB_DEBUG_NAME "${_TBB_LIB_NAME}_debug")
+        set(_TBB_LIB_MALLOC_DEBUG_NAME "${_TBB_LIB_MALLOC_NAME}_debug")
+        # has em64t/cc3.2.3_libc2.3.2_kernel2.4.21 em64t/cc3.3.3_libc2.3.3_kernel2.6.5 em64t/cc3.4.3_libc2.3.4_kernel2.6.9 em64t/cc4.1.0_libc2.4_kernel2.6.16.21
+        # has ia32/*
+        # has itanium/*
+        set(_TBB_COMPILER ${TBB_COMPILER})
+        set(_TBB_ARCHITECTURE ${TBB_ARCHITECTURE})
+    endif (APPLE)
+endif (UNIX)
+
+if (CMAKE_SYSTEM MATCHES "SunOS.*")
+# SUN
+# not yet supported
+# has em64t/cc3.4.3_kernel5.10
+# has ia32/*
+endif (CMAKE_SYSTEM MATCHES "SunOS.*")
+
+
+#-- Clear the public variables
+set (TBB_FOUND "NO")
+
+
+#-- Find TBB install dir and set ${_TBB_INSTALL_DIR} and cached ${TBB_INSTALL_DIR}
+# first: use CMake variable TBB_INSTALL_DIR
+if (TBB_INSTALL_DIR)
+    set (_TBB_INSTALL_DIR ${TBB_INSTALL_DIR})
+endif (TBB_INSTALL_DIR)
+# second: use environment variable
+if (NOT _TBB_INSTALL_DIR)
+    if (NOT "$ENV{TBBROOT}" STREQUAL "")
+        set (_TBB_INSTALL_DIR $ENV{TBBROOT})
+    endif()
+    if (NOT "$ENV{TBB_INSTALL_DIR}" STREQUAL "")
+        set (_TBB_INSTALL_DIR $ENV{TBB_INSTALL_DIR})
+    endif (NOT "$ENV{TBB_INSTALL_DIR}" STREQUAL "")
+    # Intel recommends setting TBB21_INSTALL_DIR
+    if (NOT "$ENV{TBB21_INSTALL_DIR}" STREQUAL "")
+        set (_TBB_INSTALL_DIR $ENV{TBB21_INSTALL_DIR})
+    endif (NOT "$ENV{TBB21_INSTALL_DIR}" STREQUAL "")
+    if (NOT "$ENV{TBB22_INSTALL_DIR}" STREQUAL "")
+        set (_TBB_INSTALL_DIR $ENV{TBB22_INSTALL_DIR})
+    endif (NOT "$ENV{TBB22_INSTALL_DIR}" STREQUAL "")
+    if (NOT "$ENV{TBB30_INSTALL_DIR}" STREQUAL "")
+        set (_TBB_INSTALL_DIR $ENV{TBB30_INSTALL_DIR})
+    endif (NOT "$ENV{TBB30_INSTALL_DIR}" STREQUAL "")
+endif (NOT _TBB_INSTALL_DIR)
+# third: try to find path automatically
+if (NOT _TBB_INSTALL_DIR)
+    if (_TBB_DEFAULT_INSTALL_DIR)
+        set (_TBB_INSTALL_DIR ${_TBB_DEFAULT_INSTALL_DIR})
+    endif (_TBB_DEFAULT_INSTALL_DIR)
+endif (NOT _TBB_INSTALL_DIR)
+# sanity check
+if (NOT _TBB_INSTALL_DIR)
+    message ("ERROR: Unable to find Intel TBB install directory. ${_TBB_INSTALL_DIR}")
+else (NOT _TBB_INSTALL_DIR)
+# finally: set the cached CMake variable TBB_INSTALL_DIR
+if (NOT TBB_INSTALL_DIR)
+    set (TBB_INSTALL_DIR ${_TBB_INSTALL_DIR} CACHE PATH "Intel TBB install directory")
+    mark_as_advanced(TBB_INSTALL_DIR)
+endif (NOT TBB_INSTALL_DIR)
+
+
+#-- A macro to rewrite the paths of the library. This is necessary, because
+#   find_library() always found the em64t/vc9 version of the TBB libs
+macro(TBB_CORRECT_LIB_DIR var_name)
+#    if (NOT "${_TBB_ARCHITECTURE}" STREQUAL "em64t")
+        string(REPLACE em64t "${_TBB_ARCHITECTURE}" ${var_name} ${${var_name}})
+#    endif (NOT "${_TBB_ARCHITECTURE}" STREQUAL "em64t")
+    string(REPLACE ia32 "${_TBB_ARCHITECTURE}" ${var_name} ${${var_name}})
+    string(REPLACE vc7.1 "${_TBB_COMPILER}" ${var_name} ${${var_name}})
+    string(REPLACE vc8 "${_TBB_COMPILER}" ${var_name} ${${var_name}})
+    string(REPLACE vc9 "${_TBB_COMPILER}" ${var_name} ${${var_name}})
+    string(REPLACE vc10 "${_TBB_COMPILER}" ${var_name} ${${var_name}})
+endmacro(TBB_CORRECT_LIB_DIR var_content)
+
+
+#-- Look for include directory and set ${TBB_INCLUDE_DIR}
+set (TBB_INC_SEARCH_DIR ${_TBB_INSTALL_DIR}/include)
+# Jiri: tbbvars now sets the CPATH environment variable to the directory
+#       containing the headers.
+find_path(TBB_INCLUDE_DIR
+    tbb/task_scheduler_init.h
+    PATHS ${TBB_INC_SEARCH_DIR} ENV CPATH
+)
+mark_as_advanced(TBB_INCLUDE_DIR)
+
+
+#-- Look for libraries
+# GvdB: $ENV{TBB_ARCH_PLATFORM} is set by the build script tbbvars[.bat|.sh|.csh]
+if (NOT $ENV{TBB_ARCH_PLATFORM} STREQUAL "")
+    set (_TBB_LIBRARY_DIR 
+         ${_TBB_INSTALL_DIR}/lib/$ENV{TBB_ARCH_PLATFORM}
+         ${_TBB_INSTALL_DIR}/$ENV{TBB_ARCH_PLATFORM}/lib
+        )
+endif (NOT $ENV{TBB_ARCH_PLATFORM} STREQUAL "")
+# Jiri: This block isn't mutually exclusive with the previous one
+#       (hence no else), instead I test if the user really specified
+#       the variables in question.
+if ((NOT ${TBB_ARCHITECTURE} STREQUAL "") AND (NOT ${TBB_COMPILER} STREQUAL ""))
+    # HH: deprecated
+    message(STATUS "[Warning] FindTBB.cmake: The use of TBB_ARCHITECTURE and TBB_COMPILER is deprecated and may not be supported in future versions. Please set \$ENV{TBB_ARCH_PLATFORM} (using tbbvars.[bat|csh|sh]).")
+    # Jiri: It doesn't hurt to look in more places, so I store the hints from
+    #       ENV{TBB_ARCH_PLATFORM} and the TBB_ARCHITECTURE and TBB_COMPILER
+    #       variables and search them both.
+    set (_TBB_LIBRARY_DIR "${_TBB_INSTALL_DIR}/${_TBB_ARCHITECTURE}/${_TBB_COMPILER}/lib" ${_TBB_LIBRARY_DIR})
+endif ((NOT ${TBB_ARCHITECTURE} STREQUAL "") AND (NOT ${TBB_COMPILER} STREQUAL ""))
+
+# GvdB: Mac OS X distribution places libraries directly in lib directory.
+list(APPEND _TBB_LIBRARY_DIR ${_TBB_INSTALL_DIR}/lib)
+
+# Jiri: No reason not to check the default paths. From recent versions,
+#       tbbvars has started exporting the LIBRARY_PATH and LD_LIBRARY_PATH
+#       variables, which now point to the directories of the lib files.
+#       It all makes more sense to use the ${_TBB_LIBRARY_DIR} as a HINTS
+#       argument instead of the implicit PATHS as it isn't hard-coded
+#       but computed by system introspection. Searching the LIBRARY_PATH
+#       and LD_LIBRARY_PATH environment variables is now even more important
+#       that tbbvars doesn't export TBB_ARCH_PLATFORM and it facilitates
+#       the use of TBB built from sources.
+find_library(TBB_LIBRARY ${_TBB_LIB_NAME} HINTS ${_TBB_LIBRARY_DIR}
+        PATHS ENV LIBRARY_PATH ENV LD_LIBRARY_PATH)
+find_library(TBB_MALLOC_LIBRARY ${_TBB_LIB_MALLOC_NAME} HINTS ${_TBB_LIBRARY_DIR}
+        PATHS ENV LIBRARY_PATH ENV LD_LIBRARY_PATH)
+
+#Extract path from TBB_LIBRARY name
+get_filename_component(TBB_LIBRARY_DIR ${TBB_LIBRARY} PATH)
+
+#TBB_CORRECT_LIB_DIR(TBB_LIBRARY)
+#TBB_CORRECT_LIB_DIR(TBB_MALLOC_LIBRARY)
+mark_as_advanced(TBB_LIBRARY TBB_MALLOC_LIBRARY)
+
+#-- Look for debug libraries
+# Jiri: Changed the same way as for the release libraries.
+find_library(TBB_LIBRARY_DEBUG ${_TBB_LIB_DEBUG_NAME} HINTS ${_TBB_LIBRARY_DIR}
+        PATHS ENV LIBRARY_PATH ENV LD_LIBRARY_PATH)
+find_library(TBB_MALLOC_LIBRARY_DEBUG ${_TBB_LIB_MALLOC_DEBUG_NAME} HINTS ${_TBB_LIBRARY_DIR}
+        PATHS ENV LIBRARY_PATH ENV LD_LIBRARY_PATH)
+
+# Jiri: Self-built TBB stores the debug libraries in a separate directory.
+#       Extract path from TBB_LIBRARY_DEBUG name
+get_filename_component(TBB_LIBRARY_DEBUG_DIR ${TBB_LIBRARY_DEBUG} PATH)
+
+#TBB_CORRECT_LIB_DIR(TBB_LIBRARY_DEBUG)
+#TBB_CORRECT_LIB_DIR(TBB_MALLOC_LIBRARY_DEBUG)
+mark_as_advanced(TBB_LIBRARY_DEBUG TBB_MALLOC_LIBRARY_DEBUG)
+
+
+if (TBB_INCLUDE_DIR)
+    if (TBB_LIBRARY)
+        set (TBB_FOUND "YES")
+        set (TBB_LIBRARIES ${TBB_LIBRARY} ${TBB_MALLOC_LIBRARY} ${TBB_LIBRARIES})
+        set (TBB_DEBUG_LIBRARIES ${TBB_LIBRARY_DEBUG} ${TBB_MALLOC_LIBRARY_DEBUG} ${TBB_DEBUG_LIBRARIES})
+        set (TBB_INCLUDE_DIRS ${TBB_INCLUDE_DIR} CACHE PATH "TBB include directory" FORCE)
+        set (TBB_LIBRARY_DIRS ${TBB_LIBRARY_DIR} CACHE PATH "TBB library directory" FORCE)
+        # Jiri: Self-built TBB stores the debug libraries in a separate directory.
+        set (TBB_DEBUG_LIBRARY_DIRS ${TBB_LIBRARY_DEBUG_DIR} CACHE PATH "TBB debug library directory" FORCE)
+        mark_as_advanced(TBB_INCLUDE_DIRS TBB_LIBRARY_DIRS TBB_DEBUG_LIBRARY_DIRS TBB_LIBRARIES TBB_DEBUG_LIBRARIES)
+        message(STATUS "Found Intel TBB")
+    endif (TBB_LIBRARY)
+endif (TBB_INCLUDE_DIR)
+
+if (NOT TBB_FOUND)
+    message("ERROR: Intel TBB NOT found!")
+    message(STATUS "Looked for Threading Building Blocks in ${_TBB_INSTALL_DIR}")
+    # do only throw fatal, if this pkg is REQUIRED
+    if (TBB_FIND_REQUIRED)
+        message(FATAL_ERROR "Could NOT find TBB library.")
+    endif (TBB_FIND_REQUIRED)
+endif (NOT TBB_FOUND)
+
+endif (NOT _TBB_INSTALL_DIR)
+
+if (TBB_FOUND)
+	set(TBB_INTERFACE_VERSION 0)
+#	FILE(READ "${TBB_INCLUDE_DIRS}/tbb/tbb_stddef.h" _TBB_VERSION_CONTENTS)
+	STRING(REGEX REPLACE ".*#define TBB_INTERFACE_VERSION ([0-9]+).*" "\\1" TBB_INTERFACE_VERSION "${_TBB_VERSION_CONTENTS}")
+	set(TBB_INTERFACE_VERSION "${TBB_INTERFACE_VERSION}")
+endif (TBB_FOUND)